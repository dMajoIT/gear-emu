<<<<<<< HEAD
﻿<?xml version="1.0" encoding="utf-8"?>
<Project DefaultTargets="Build" xmlns="http://schemas.microsoft.com/developer/msbuild/2003" ToolsVersion="12.0">
  <PropertyGroup>
    <Configuration Condition=" '$(Configuration)' == '' ">Debug</Configuration>
    <Platform Condition=" '$(Platform)' == '' ">AnyCPU</Platform>
    <ProductVersion>8.0.50727</ProductVersion>
    <SchemaVersion>2.0</SchemaVersion>
    <ProjectGuid>{5EF70FF0-0422-4B3B-9A11-D0035D9EBC17}</ProjectGuid>
    <OutputType>WinExe</OutputType>
    <AppDesignerFolder>Properties</AppDesignerFolder>
    <RootNamespace>Gear</RootNamespace>
    <AssemblyName>Gear</AssemblyName>
    <IsWebBootstrapper>false</IsWebBootstrapper>
    <FileUpgradeFlags>
    </FileUpgradeFlags>
    <OldToolsVersion>2.0</OldToolsVersion>
    <UpgradeBackupLocation />
    <TargetFrameworkProfile>
    </TargetFrameworkProfile>
    <PublishUrl>publish\</PublishUrl>
    <Install>true</Install>
    <InstallFrom>Disk</InstallFrom>
    <UpdateEnabled>false</UpdateEnabled>
    <UpdateMode>Foreground</UpdateMode>
    <UpdateInterval>7</UpdateInterval>
    <UpdateIntervalUnits>Days</UpdateIntervalUnits>
    <UpdatePeriodically>false</UpdatePeriodically>
    <UpdateRequired>false</UpdateRequired>
    <MapFileExtensions>true</MapFileExtensions>
    <ApplicationRevision>0</ApplicationRevision>
    <ApplicationVersion>1.2.0.%2a</ApplicationVersion>
    <UseApplicationTrust>false</UseApplicationTrust>
    <BootstrapperEnabled>true</BootstrapperEnabled>
    <TargetFrameworkVersion>v4.7.2</TargetFrameworkVersion>
    <FileUpgradeFlags>
    </FileUpgradeFlags>
    <OldToolsVersion>2.0</OldToolsVersion>
    <ApplicationRevision>0</ApplicationRevision>
    <UpgradeBackupLocation />
    <TargetFrameworkProfile>
    </TargetFrameworkProfile>
  </PropertyGroup>
  <PropertyGroup Condition=" '$(Configuration)|$(Platform)' == 'Debug|AnyCPU' ">
    <DebugSymbols>true</DebugSymbols>
    <DebugType>full</DebugType>
    <Optimize>false</Optimize>
    <OutputPath>bin\Debug\</OutputPath>
    <DefineConstants>DEBUG;TRACE</DefineConstants>
    <ErrorReport>prompt</ErrorReport>
    <WarningLevel>4</WarningLevel>
    <RunCodeAnalysis>true</RunCodeAnalysis>
    <CodeAnalysisIgnoreGeneratedCode>false</CodeAnalysisIgnoreGeneratedCode>
    <Prefer32Bit>false</Prefer32Bit>
  </PropertyGroup>
  <PropertyGroup Condition=" '$(Configuration)|$(Platform)' == 'Release|AnyCPU' ">
    <DebugType>pdbonly</DebugType>
    <Optimize>true</Optimize>
    <OutputPath>bin\Release\</OutputPath>
    <DefineConstants>TRACE</DefineConstants>
    <ErrorReport>prompt</ErrorReport>
    <WarningLevel>4</WarningLevel>
    <Prefer32Bit>false</Prefer32Bit>
  </PropertyGroup>
  <PropertyGroup>
    <StartupObject>Gear.GearProgram</StartupObject>
  </PropertyGroup>
  <PropertyGroup>
    <LangVersion>7.3</LangVersion>
  </PropertyGroup>
  <ItemGroup>
    <Reference Include="PresentationFramework" />
    <Reference Include="System" />
    <Reference Include="System.Data" />
    <Reference Include="System.Deployment" />
    <Reference Include="System.Design" />
    <Reference Include="System.Drawing" />
    <Reference Include="System.Windows.Forms" />
    <Reference Include="System.Xml" />
  </ItemGroup>
  <ItemGroup>
    <Compile Include="Disassembler\DataUnpacker.cs" />
    <Compile Include="GlobalSuppressions.cs" />
    <Compile Include="GUI\SpinView.Designer.cs">
      <DependentUpon>SpinView.cs</DependentUpon>
    </Compile>
    <Compile Include="GUI\TimeUnitToolStripComboBox.cs">
      <SubType>Component</SubType>
    </Compile>
    <Compile Include="GUI\TimeUnitToolStripComboBox.Designer.cs">
      <DependentUpon>TimeUnitToolStripComboBox.cs</DependentUpon>
    </Compile>
    <Compile Include="Utils\RememberRTBoxPosition.cs" />
    <Compile Include="Utils\TimeUnitCollection.cs" />
    <Compile Include="Utils\TimeUnitMgmt.cs" />
    <Compile Include="Utils\TimeUnitsList.cs" />
    <Compile Include="Utils\TimeUnitsEnumExtension.cs" />
    <Compile Include="GUI\AppPropertiesEditor.cs">
      <SubType>Form</SubType>
    </Compile>
    <Compile Include="GUI\AppPropertiesEditor.Designer.cs">
      <DependentUpon>AppPropertiesEditor.cs</DependentUpon>
    </Compile>
    <Compile Include="Utils\NumberFormatEnumExtension.cs" />
    <Compile Include="GUI\TimeUnitComboBox.cs">
      <SubType>Component</SubType>
    </Compile>
    <Compile Include="GUI\TimeUnitComboBox.Designer.cs">
      <DependentUpon>TimeUnitComboBox.cs</DependentUpon>
    </Compile>
    <Compile Include="Propeller\Assembly.cs" />
    <Compile Include="Propeller\Propeller.cs" />
    <Compile Include="Propeller\Spin.cs" />
    <Compile Include="Propeller\SpinAssignments.cs" />
    <Compile Include="Propeller\SpinMathInstructions.cs" />
    <Compile Include="Propeller\SpinInstructions.cs" />
    <Compile Include="EmulationCore\ClockSource.cs" />
    <Compile Include="EmulationCore\Cog.cs" />
    <Compile Include="EmulationCore\DisassemblerStrings.cs" />
    <Compile Include="Disassembler\Spin.cs" />
    <Compile Include="Propeller\AssemblyInstructions.cs" />
    <Compile Include="Propeller\SpinRegisters.cs" />
    <Compile Include="Propeller\AssemblyRegisters.cs" />
    <Compile Include="Propeller\Conditions.cs" />
    <Compile Include="Disassembler\Assembly.cs" />
    <Compile Include="EmulationCore\InstructionDisassembler.cs" />
    <Compile Include="EmulationCore\FreqGenerator.cs" />
    <Compile Include="EmulationCore\InterpretedCog.cs" />
    <Compile Include="Propeller\MemoryManager.cs" />
    <Compile Include="EmulationCore\NativeCog.cs" />
    <Compile Include="EmulationCore\PLL.cs" />
    <Compile Include="EmulationCore\PLLGroup.cs" />
    <Compile Include="EmulationCore\PropellerCPU.cs" />
    <Compile Include="EmulationCore\SystemXtal.cs" />
    <Compile Include="EmulationCore\VideoGenerator.cs" />
    <Compile Include="GUI\AboutGear.cs">
      <SubType>Form</SubType>
    </Compile>
    <Compile Include="GUI\AboutGear.Designer.cs">
      <DependentUpon>AboutGear.cs</DependentUpon>
    </Compile>
    <Compile Include="GUI\BitView.cs">
      <SubType>UserControl</SubType>
    </Compile>
    <Compile Include="GUI\BitView.Designer.cs">
      <DependentUpon>BitView.cs</DependentUpon>
    </Compile>
    <Compile Include="GUI\CogView.cs">
      <SubType>UserControl</SubType>
    </Compile>
    <Compile Include="GUI\CogView.Designer.cs">
      <DependentUpon>CogView.cs</DependentUpon>
    </Compile>
    <Compile Include="GUI\CollapsibleSplitter.cs">
      <SubType>Component</SubType>
    </Compile>
    <Compile Include="GUI\Emulator.cs">
      <SubType>Form</SubType>
    </Compile>
    <Compile Include="GUI\Emulator.Designer.cs">
      <DependentUpon>Emulator.cs</DependentUpon>
    </Compile>
    <Compile Include="GUI\FloatedWindow.cs">
      <SubType>Form</SubType>
    </Compile>
    <Compile Include="GUI\FloatedWindow.Designer.cs">
      <DependentUpon>FloatedWindow.cs</DependentUpon>
    </Compile>
    <Compile Include="GUI\GearDesktop.cs">
      <SubType>Form</SubType>
    </Compile>
    <Compile Include="GUI\GearDesktop.Designer.cs">
      <DependentUpon>GearDesktop.cs</DependentUpon>
    </Compile>
    <Compile Include="GUI\HubView.cs">
      <SubType>UserControl</SubType>
    </Compile>
    <Compile Include="GUI\HubView.Designer.cs">
      <DependentUpon>HubView.cs</DependentUpon>
    </Compile>
    <Compile Include="GUI\LogicProbe\LogicAnalog.cs" />
    <Compile Include="GUI\LogicProbe\LogicDigital.cs" />
    <Compile Include="GUI\LogicProbe\LogicRow.cs" />
    <Compile Include="GUI\LogicProbe\LogicView.cs">
      <SubType>UserControl</SubType>
    </Compile>
    <Compile Include="GUI\LogicProbe\LogicView.Designer.cs">
      <DependentUpon>LogicView.cs</DependentUpon>
    </Compile>
    <Compile Include="GUI\MemoryView.cs">
      <SubType>UserControl</SubType>
    </Compile>
    <Compile Include="GUI\MemoryView.Designer.cs">
      <DependentUpon>MemoryView.cs</DependentUpon>
    </Compile>
    <Compile Include="GUI\PluginEditor.cs">
      <SubType>Form</SubType>
    </Compile>
    <Compile Include="GUI\PluginEditor.Designer.cs">
      <DependentUpon>PluginEditor.cs</DependentUpon>
    </Compile>
    <Compile Include="GUI\RingMeter.cs">
      <SubType>UserControl</SubType>
    </Compile>
    <Compile Include="GUI\RingMeter.Designer.cs">
      <DependentUpon>RingMeter.cs</DependentUpon>
    </Compile>
    <Compile Include="GUI\SpinView.cs">
      <SubType>UserControl</SubType>
    </Compile>
    <Compile Include="PluginSupport\PluginBase.cs">
      <SubType>UserControl</SubType>
    </Compile>
    <Compile Include="PluginSupport\ModuleLoader.cs" />
    <Compile Include="GearProgram.cs" />
    <Compile Include="Properties\AssemblyInfo.cs" />
    <Content Include="Resources\PluginTemplate.cs">
      <CopyToOutputDirectory>PreserveNewest</CopyToOutputDirectory>
    </Content>
    <Compile Include="Settings.cs" />
    <EmbeddedResource Include="GUI\AboutGear.resx">
      <DependentUpon>AboutGear.cs</DependentUpon>
      <SubType>Designer</SubType>
    </EmbeddedResource>
    <EmbeddedResource Include="GUI\AppPropertiesEditor.resx">
      <DependentUpon>AppPropertiesEditor.cs</DependentUpon>
    </EmbeddedResource>
    <EmbeddedResource Include="GUI\BitView.resx">
      <DependentUpon>BitView.cs</DependentUpon>
      <SubType>Designer</SubType>
    </EmbeddedResource>
    <EmbeddedResource Include="GUI\CogView.resx">
      <DependentUpon>CogView.cs</DependentUpon>
      <SubType>Designer</SubType>
    </EmbeddedResource>
    <EmbeddedResource Include="GUI\TimeUnitComboBox.resx">
      <DependentUpon>TimeUnitComboBox.cs</DependentUpon>
    </EmbeddedResource>
    <EmbeddedResource Include="Properties\Resources.resx">
      <Generator>ResXFileCodeGenerator</Generator>
      <LastGenOutput>Resources.Designer.cs</LastGenOutput>
      <SubType>Designer</SubType>
    </EmbeddedResource>
    <Compile Include="Properties\Resources.Designer.cs">
      <AutoGen>True</AutoGen>
      <DependentUpon>Resources.resx</DependentUpon>
      <DesignTime>True</DesignTime>
    </Compile>
    <None Include="app.config">
      <SubType>Designer</SubType>
    </None>
    <None Include="Properties\Settings.settings">
      <Generator>SettingsSingleFileGenerator</Generator>
      <LastGenOutput>Settings.Designer.cs</LastGenOutput>
    </None>
    <Content Include="Resources\Plugin.dtd">
      <CopyToOutputDirectory>PreserveNewest</CopyToOutputDirectory>
      <SubType>Designer</SubType>
    </Content>
    <None Include="Resources\plugin.xsd">
      <SubType>Designer</SubType>
    </None>
    <None Include="Resources\StartupROM.bin" />
    <Compile Include="Properties\Settings.Designer.cs">
      <AutoGen>True</AutoGen>
      <DependentUpon>Settings.settings</DependentUpon>
      <DesignTimeSharedInput>True</DesignTimeSharedInput>
    </Compile>
    <Compile Include="Resources.Designer.cs">
      <AutoGen>True</AutoGen>
      <DesignTime>True</DesignTime>
      <DependentUpon>Resources.resx</DependentUpon>
    </Compile>
  </ItemGroup>
  <ItemGroup>
    <EmbeddedResource Include="GUI\CollapsibleSplitter.bmp" />
    <EmbeddedResource Include="GUI\Emulator.resx">
      <DependentUpon>Emulator.cs</DependentUpon>
      <SubType>Designer</SubType>
    </EmbeddedResource>
    <EmbeddedResource Include="GUI\FloatedWindow.resx">
      <DependentUpon>FloatedWindow.cs</DependentUpon>
      <SubType>Designer</SubType>
    </EmbeddedResource>
    <EmbeddedResource Include="GUI\GearDesktop.resx">
      <DependentUpon>GearDesktop.cs</DependentUpon>
      <SubType>Designer</SubType>
    </EmbeddedResource>
    <EmbeddedResource Include="GUI\HubView.resx">
      <SubType>Designer</SubType>
      <DependentUpon>HubView.cs</DependentUpon>
    </EmbeddedResource>
    <EmbeddedResource Include="GUI\LogicProbe\LogicView.resx">
      <SubType>Designer</SubType>
      <DependentUpon>LogicView.cs</DependentUpon>
    </EmbeddedResource>
    <EmbeddedResource Include="GUI\MemoryView.resx">
      <DependentUpon>MemoryView.cs</DependentUpon>
      <SubType>Designer</SubType>
    </EmbeddedResource>
    <EmbeddedResource Include="GUI\PluginEditor.resx">
      <SubType>Designer</SubType>
      <DependentUpon>PluginEditor.cs</DependentUpon>
    </EmbeddedResource>
    <EmbeddedResource Include="GUI\SpinView.resx">
      <SubType>Designer</SubType>
      <DependentUpon>SpinView.cs</DependentUpon>
    </EmbeddedResource>
    <EmbeddedResource Include="Resources.resx">
      <SubType>Designer</SubType>
      <Generator>ResXFileCodeGenerator</Generator>
      <LastGenOutput>Resources.Designer.cs</LastGenOutput>
    </EmbeddedResource>
  </ItemGroup>
  <ItemGroup>
    <BootstrapperPackage Include="Microsoft.Net.Framework.4.7.2">
      <Visible>False</Visible>
      <ProductName>.NET Framework 4.7.2</ProductName>
      <Install>true</Install>
    </BootstrapperPackage>
  </ItemGroup>
  <ItemGroup />
  <Import Project="$(MSBuildBinPath)\Microsoft.CSharp.targets" />
  <!-- To modify your build process, add your task inside one of the targets below and uncomment it.
       Other similar extension points exist, see Microsoft.Common.targets.
  <Target Name="BeforeBuild">
  </Target>
  <Target Name="AfterBuild">
  </Target>
  -->
  <PropertyGroup>
    <PostBuildEvent>
    </PostBuildEvent>
  </PropertyGroup>
</Project>
=======
﻿<?xml version="1.0" encoding="utf-8"?>
<Project DefaultTargets="Build" xmlns="http://schemas.microsoft.com/developer/msbuild/2003" ToolsVersion="12.0">
  <PropertyGroup>
    <Configuration Condition=" '$(Configuration)' == '' ">Debug</Configuration>
    <Platform Condition=" '$(Platform)' == '' ">AnyCPU</Platform>
    <ProductVersion>8.0.50727</ProductVersion>
    <SchemaVersion>2.0</SchemaVersion>
    <ProjectGuid>{5EF70FF0-0422-4B3B-9A11-D0035D9EBC17}</ProjectGuid>
    <OutputType>WinExe</OutputType>
    <AppDesignerFolder>Properties</AppDesignerFolder>
    <RootNamespace>Gear</RootNamespace>
    <AssemblyName>Gear</AssemblyName>
    <PublishUrl>publish\</PublishUrl>
    <Install>true</Install>
    <InstallFrom>Disk</InstallFrom>
    <UpdateEnabled>false</UpdateEnabled>
    <UpdateMode>Foreground</UpdateMode>
    <UpdateInterval>7</UpdateInterval>
    <UpdateIntervalUnits>Days</UpdateIntervalUnits>
    <UpdatePeriodically>false</UpdatePeriodically>
    <UpdateRequired>false</UpdateRequired>
    <MapFileExtensions>true</MapFileExtensions>
    <ApplicationRevision>0</ApplicationRevision>
    <ApplicationVersion>1.2.0.%2a</ApplicationVersion>
    <IsWebBootstrapper>false</IsWebBootstrapper>
    <BootstrapperEnabled>true</BootstrapperEnabled>
    <TargetFrameworkVersion>v4.0</TargetFrameworkVersion>
    <FileUpgradeFlags>
    </FileUpgradeFlags>
    <OldToolsVersion>2.0</OldToolsVersion>
    <ApplicationRevision>0</ApplicationRevision>
    <UpgradeBackupLocation />
    <TargetFrameworkProfile>
    </TargetFrameworkProfile>
  </PropertyGroup>
  <PropertyGroup Condition=" '$(Configuration)|$(Platform)' == 'Debug|AnyCPU' ">
    <DebugSymbols>true</DebugSymbols>
    <DebugType>full</DebugType>
    <Optimize>false</Optimize>
    <OutputPath>bin\Debug\</OutputPath>
    <DefineConstants>DEBUG;TRACE</DefineConstants>
    <ErrorReport>prompt</ErrorReport>
    <WarningLevel>4</WarningLevel>
    <RunCodeAnalysis>true</RunCodeAnalysis>
    <CodeAnalysisIgnoreGeneratedCode>false</CodeAnalysisIgnoreGeneratedCode>
  </PropertyGroup>
  <PropertyGroup Condition=" '$(Configuration)|$(Platform)' == 'Release|AnyCPU' ">
    <DebugType>pdbonly</DebugType>
    <Optimize>true</Optimize>
    <OutputPath>bin\Release\</OutputPath>
    <DefineConstants>TRACE</DefineConstants>
    <ErrorReport>prompt</ErrorReport>
    <WarningLevel>4</WarningLevel>
  </PropertyGroup>
  <PropertyGroup>
    <StartupObject>Gear.GearProgram</StartupObject>
  </PropertyGroup>
  <ItemGroup>
    <Reference Include="System" />
    <Reference Include="System.Data" />
    <Reference Include="System.Deployment" />
    <Reference Include="System.Design" />
    <Reference Include="System.Drawing" />
    <Reference Include="System.Windows.Forms" />
    <Reference Include="System.Xml" />
  </ItemGroup>
  <ItemGroup>
    <Compile Include="Disassembler\DataUnpacker.cs" />
    <Compile Include="Propeller\Assembly.cs" />
    <Compile Include="Propeller\Propeller.cs" />
    <Compile Include="Propeller\Spin.cs" />
    <Compile Include="Propeller\SpinAssignments.cs" />
    <Compile Include="Propeller\SpinMathInstructions.cs" />
    <Compile Include="Propeller\SpinInstructions.cs" />
    <Compile Include="EmulationCore\ClockSource.cs" />
    <Compile Include="EmulationCore\Cog.cs" />
    <Compile Include="EmulationCore\DisassemblerStrings.cs" />
    <Compile Include="Disassembler\Spin.cs" />
    <Compile Include="Propeller\AssemblyInstructions.cs" />
    <Compile Include="Propeller\SpinRegisters.cs" />
    <Compile Include="Propeller\AssemblyRegisters.cs" />
    <Compile Include="Propeller\Conditions.cs" />
    <Compile Include="Disassembler\Assembly.cs" />
    <Compile Include="EmulationCore\InstructionDisassembler.cs" />
    <Compile Include="EmulationCore\FreqGenerator.cs" />
    <Compile Include="EmulationCore\InterpretedCog.cs" />
    <Compile Include="Propeller\MemoryManager.cs" />
    <Compile Include="EmulationCore\NativeCog.cs" />
    <Compile Include="EmulationCore\PLL.cs" />
    <Compile Include="EmulationCore\PLLGroup.cs" />
    <Compile Include="EmulationCore\PropellerCPU.cs" />
    <Compile Include="EmulationCore\SystemXtal.cs" />
    <Compile Include="EmulationCore\VideoGenerator.cs" />
    <Compile Include="GUI\AboutGear.cs">
      <SubType>Form</SubType>
    </Compile>
    <Compile Include="GUI\AboutGear.Designer.cs">
      <DependentUpon>AboutGear.cs</DependentUpon>
    </Compile>
    <Compile Include="GUI\BitView.cs">
      <SubType>UserControl</SubType>
    </Compile>
    <Compile Include="GUI\BitView.Designer.cs">
      <DependentUpon>BitView.cs</DependentUpon>
    </Compile>
    <Compile Include="GUI\CogView.cs">
      <SubType>UserControl</SubType>
    </Compile>
    <Compile Include="GUI\CogView.Designer.cs">
      <DependentUpon>CogView.cs</DependentUpon>
    </Compile>
    <Compile Include="GUI\CollapsibleSplitter.cs">
      <SubType>Component</SubType>
    </Compile>
    <Compile Include="GUI\Emulator.cs">
      <SubType>Form</SubType>
    </Compile>
    <Compile Include="GUI\Emulator.Designer.cs">
      <DependentUpon>Emulator.cs</DependentUpon>
    </Compile>
    <Compile Include="GUI\FloatedWindow.cs">
      <SubType>Form</SubType>
    </Compile>
    <Compile Include="GUI\FloatedWindow.Designer.cs">
      <DependentUpon>FloatedWindow.cs</DependentUpon>
    </Compile>
    <Compile Include="GUI\GearDesktop.cs">
      <SubType>Form</SubType>
    </Compile>
    <Compile Include="GUI\GearDesktop.Designer.cs">
      <DependentUpon>GearDesktop.cs</DependentUpon>
    </Compile>
    <Compile Include="GUI\HubView.cs">
      <SubType>UserControl</SubType>
    </Compile>
    <Compile Include="GUI\HubView.Designer.cs">
      <DependentUpon>HubView.cs</DependentUpon>
    </Compile>
    <Compile Include="GUI\LogicProbe\LogicAnalog.cs" />
    <Compile Include="GUI\LogicProbe\LogicDigital.cs" />
    <Compile Include="GUI\LogicProbe\LogicRow.cs" />
    <Compile Include="GUI\LogicProbe\LogicView.cs">
      <SubType>UserControl</SubType>
    </Compile>
    <Compile Include="GUI\LogicProbe\LogicView.Designer.cs">
      <DependentUpon>LogicView.cs</DependentUpon>
    </Compile>
    <Compile Include="GUI\MemoryView.cs">
      <SubType>UserControl</SubType>
    </Compile>
    <Compile Include="GUI\MemoryView.Designer.cs">
      <DependentUpon>MemoryView.cs</DependentUpon>
    </Compile>
    <Compile Include="GUI\PluginEditor.cs">
      <SubType>Form</SubType>
    </Compile>
    <Compile Include="GUI\PluginEditor.Designer.cs">
      <DependentUpon>PluginEditor.cs</DependentUpon>
    </Compile>
    <Compile Include="GUI\RingMeter.cs">
      <SubType>UserControl</SubType>
    </Compile>
    <Compile Include="GUI\RingMeter.Designer.cs">
      <DependentUpon>RingMeter.cs</DependentUpon>
    </Compile>
    <Compile Include="GUI\SpinView.cs">
      <SubType>UserControl</SubType>
    </Compile>
    <Compile Include="PluginSupport\PluginBase.cs">
      <SubType>UserControl</SubType>
    </Compile>
    <Compile Include="PluginSupport\ModuleLoader.cs" />
    <Compile Include="GearProgram.cs" />
    <Compile Include="Properties\AssemblyInfo.cs" />
    <Content Include="Resources\PluginTemplate.cs">
      <CopyToOutputDirectory>PreserveNewest</CopyToOutputDirectory>
    </Content>
    <Compile Include="Settings.cs" />
    <EmbeddedResource Include="GUI\AboutGear.resx">
      <DependentUpon>AboutGear.cs</DependentUpon>
      <SubType>Designer</SubType>
    </EmbeddedResource>
    <EmbeddedResource Include="GUI\BitView.resx">
      <DependentUpon>BitView.cs</DependentUpon>
      <SubType>Designer</SubType>
    </EmbeddedResource>
    <EmbeddedResource Include="GUI\CogView.resx">
      <DependentUpon>CogView.cs</DependentUpon>
      <SubType>Designer</SubType>
    </EmbeddedResource>
    <EmbeddedResource Include="Properties\Resources.resx">
      <Generator>ResXFileCodeGenerator</Generator>
      <LastGenOutput>Resources.Designer.cs</LastGenOutput>
      <SubType>Designer</SubType>
    </EmbeddedResource>
    <Compile Include="Properties\Resources.Designer.cs">
      <AutoGen>True</AutoGen>
      <DependentUpon>Resources.resx</DependentUpon>
      <DesignTime>True</DesignTime>
    </Compile>
    <None Include="app.config">
      <SubType>Designer</SubType>
    </None>
    <None Include="Properties\Settings.settings">
      <Generator>SettingsSingleFileGenerator</Generator>
      <LastGenOutput>Settings.Designer.cs</LastGenOutput>
    </None>
    <Content Include="Resources\Plugin.dtd">
      <CopyToOutputDirectory>PreserveNewest</CopyToOutputDirectory>
      <SubType>Designer</SubType>
    </Content>
    <None Include="Resources\plugin.xsd">
      <SubType>Designer</SubType>
    </None>
    <None Include="Resources\StartupROM.bin" />
    <Compile Include="Properties\Settings.Designer.cs">
      <AutoGen>True</AutoGen>
      <DependentUpon>Settings.settings</DependentUpon>
      <DesignTimeSharedInput>True</DesignTimeSharedInput>
    </Compile>
    <Compile Include="Resources.Designer.cs">
      <AutoGen>True</AutoGen>
      <DesignTime>True</DesignTime>
      <DependentUpon>Resources.resx</DependentUpon>
    </Compile>
  </ItemGroup>
  <ItemGroup>
    <EmbeddedResource Include="GUI\CollapsibleSplitter.bmp" />
    <EmbeddedResource Include="GUI\Emulator.resx">
      <DependentUpon>Emulator.cs</DependentUpon>
      <SubType>Designer</SubType>
    </EmbeddedResource>
    <EmbeddedResource Include="GUI\FloatedWindow.resx">
      <DependentUpon>FloatedWindow.cs</DependentUpon>
      <SubType>Designer</SubType>
    </EmbeddedResource>
    <EmbeddedResource Include="GUI\GearDesktop.resx">
      <DependentUpon>GearDesktop.cs</DependentUpon>
      <SubType>Designer</SubType>
    </EmbeddedResource>
    <EmbeddedResource Include="GUI\HubView.resx">
      <SubType>Designer</SubType>
      <DependentUpon>HubView.cs</DependentUpon>
    </EmbeddedResource>
    <EmbeddedResource Include="GUI\LogicProbe\LogicView.resx">
      <SubType>Designer</SubType>
      <DependentUpon>LogicView.cs</DependentUpon>
    </EmbeddedResource>
    <EmbeddedResource Include="GUI\MemoryView.resx">
      <DependentUpon>MemoryView.cs</DependentUpon>
      <SubType>Designer</SubType>
    </EmbeddedResource>
    <EmbeddedResource Include="GUI\PluginEditor.resx">
      <SubType>Designer</SubType>
      <DependentUpon>PluginEditor.cs</DependentUpon>
    </EmbeddedResource>
    <EmbeddedResource Include="GUI\SpinView.resx">
      <SubType>Designer</SubType>
      <DependentUpon>SpinView.cs</DependentUpon>
    </EmbeddedResource>
    <EmbeddedResource Include="Resources.resx">
      <SubType>Designer</SubType>
      <Generator>ResXFileCodeGenerator</Generator>
      <LastGenOutput>Resources.Designer.cs</LastGenOutput>
    </EmbeddedResource>
  </ItemGroup>
  <ItemGroup>
    <BootstrapperPackage Include="Microsoft.Net.Framework.2.0">
      <Visible>False</Visible>
      <ProductName>.NET Framework 2.0</ProductName>
      <Install>true</Install>
    </BootstrapperPackage>
  </ItemGroup>
  <ItemGroup />
  <Import Project="$(MSBuildBinPath)\Microsoft.CSharp.targets" />
  <!-- To modify your build process, add your task inside one of the targets below and uncomment it.
       Other similar extension points exist, see Microsoft.Common.targets.
  <Target Name="BeforeBuild">
  </Target>
  <Target Name="AfterBuild">
  </Target>
  -->
  <PropertyGroup>
    <PostBuildEvent>
    </PostBuildEvent>
  </PropertyGroup>
</Project>
>>>>>>> fceddc3b
<|MERGE_RESOLUTION|>--- conflicted
+++ resolved
@@ -1,4 +1,3 @@
-<<<<<<< HEAD
 ﻿<?xml version="1.0" encoding="utf-8"?>
 <Project DefaultTargets="Build" xmlns="http://schemas.microsoft.com/developer/msbuild/2003" ToolsVersion="12.0">
   <PropertyGroup>
@@ -332,293 +331,4 @@
     <PostBuildEvent>
     </PostBuildEvent>
   </PropertyGroup>
-</Project>
-=======
-﻿<?xml version="1.0" encoding="utf-8"?>
-<Project DefaultTargets="Build" xmlns="http://schemas.microsoft.com/developer/msbuild/2003" ToolsVersion="12.0">
-  <PropertyGroup>
-    <Configuration Condition=" '$(Configuration)' == '' ">Debug</Configuration>
-    <Platform Condition=" '$(Platform)' == '' ">AnyCPU</Platform>
-    <ProductVersion>8.0.50727</ProductVersion>
-    <SchemaVersion>2.0</SchemaVersion>
-    <ProjectGuid>{5EF70FF0-0422-4B3B-9A11-D0035D9EBC17}</ProjectGuid>
-    <OutputType>WinExe</OutputType>
-    <AppDesignerFolder>Properties</AppDesignerFolder>
-    <RootNamespace>Gear</RootNamespace>
-    <AssemblyName>Gear</AssemblyName>
-    <PublishUrl>publish\</PublishUrl>
-    <Install>true</Install>
-    <InstallFrom>Disk</InstallFrom>
-    <UpdateEnabled>false</UpdateEnabled>
-    <UpdateMode>Foreground</UpdateMode>
-    <UpdateInterval>7</UpdateInterval>
-    <UpdateIntervalUnits>Days</UpdateIntervalUnits>
-    <UpdatePeriodically>false</UpdatePeriodically>
-    <UpdateRequired>false</UpdateRequired>
-    <MapFileExtensions>true</MapFileExtensions>
-    <ApplicationRevision>0</ApplicationRevision>
-    <ApplicationVersion>1.2.0.%2a</ApplicationVersion>
-    <IsWebBootstrapper>false</IsWebBootstrapper>
-    <BootstrapperEnabled>true</BootstrapperEnabled>
-    <TargetFrameworkVersion>v4.0</TargetFrameworkVersion>
-    <FileUpgradeFlags>
-    </FileUpgradeFlags>
-    <OldToolsVersion>2.0</OldToolsVersion>
-    <ApplicationRevision>0</ApplicationRevision>
-    <UpgradeBackupLocation />
-    <TargetFrameworkProfile>
-    </TargetFrameworkProfile>
-  </PropertyGroup>
-  <PropertyGroup Condition=" '$(Configuration)|$(Platform)' == 'Debug|AnyCPU' ">
-    <DebugSymbols>true</DebugSymbols>
-    <DebugType>full</DebugType>
-    <Optimize>false</Optimize>
-    <OutputPath>bin\Debug\</OutputPath>
-    <DefineConstants>DEBUG;TRACE</DefineConstants>
-    <ErrorReport>prompt</ErrorReport>
-    <WarningLevel>4</WarningLevel>
-    <RunCodeAnalysis>true</RunCodeAnalysis>
-    <CodeAnalysisIgnoreGeneratedCode>false</CodeAnalysisIgnoreGeneratedCode>
-  </PropertyGroup>
-  <PropertyGroup Condition=" '$(Configuration)|$(Platform)' == 'Release|AnyCPU' ">
-    <DebugType>pdbonly</DebugType>
-    <Optimize>true</Optimize>
-    <OutputPath>bin\Release\</OutputPath>
-    <DefineConstants>TRACE</DefineConstants>
-    <ErrorReport>prompt</ErrorReport>
-    <WarningLevel>4</WarningLevel>
-  </PropertyGroup>
-  <PropertyGroup>
-    <StartupObject>Gear.GearProgram</StartupObject>
-  </PropertyGroup>
-  <ItemGroup>
-    <Reference Include="System" />
-    <Reference Include="System.Data" />
-    <Reference Include="System.Deployment" />
-    <Reference Include="System.Design" />
-    <Reference Include="System.Drawing" />
-    <Reference Include="System.Windows.Forms" />
-    <Reference Include="System.Xml" />
-  </ItemGroup>
-  <ItemGroup>
-    <Compile Include="Disassembler\DataUnpacker.cs" />
-    <Compile Include="Propeller\Assembly.cs" />
-    <Compile Include="Propeller\Propeller.cs" />
-    <Compile Include="Propeller\Spin.cs" />
-    <Compile Include="Propeller\SpinAssignments.cs" />
-    <Compile Include="Propeller\SpinMathInstructions.cs" />
-    <Compile Include="Propeller\SpinInstructions.cs" />
-    <Compile Include="EmulationCore\ClockSource.cs" />
-    <Compile Include="EmulationCore\Cog.cs" />
-    <Compile Include="EmulationCore\DisassemblerStrings.cs" />
-    <Compile Include="Disassembler\Spin.cs" />
-    <Compile Include="Propeller\AssemblyInstructions.cs" />
-    <Compile Include="Propeller\SpinRegisters.cs" />
-    <Compile Include="Propeller\AssemblyRegisters.cs" />
-    <Compile Include="Propeller\Conditions.cs" />
-    <Compile Include="Disassembler\Assembly.cs" />
-    <Compile Include="EmulationCore\InstructionDisassembler.cs" />
-    <Compile Include="EmulationCore\FreqGenerator.cs" />
-    <Compile Include="EmulationCore\InterpretedCog.cs" />
-    <Compile Include="Propeller\MemoryManager.cs" />
-    <Compile Include="EmulationCore\NativeCog.cs" />
-    <Compile Include="EmulationCore\PLL.cs" />
-    <Compile Include="EmulationCore\PLLGroup.cs" />
-    <Compile Include="EmulationCore\PropellerCPU.cs" />
-    <Compile Include="EmulationCore\SystemXtal.cs" />
-    <Compile Include="EmulationCore\VideoGenerator.cs" />
-    <Compile Include="GUI\AboutGear.cs">
-      <SubType>Form</SubType>
-    </Compile>
-    <Compile Include="GUI\AboutGear.Designer.cs">
-      <DependentUpon>AboutGear.cs</DependentUpon>
-    </Compile>
-    <Compile Include="GUI\BitView.cs">
-      <SubType>UserControl</SubType>
-    </Compile>
-    <Compile Include="GUI\BitView.Designer.cs">
-      <DependentUpon>BitView.cs</DependentUpon>
-    </Compile>
-    <Compile Include="GUI\CogView.cs">
-      <SubType>UserControl</SubType>
-    </Compile>
-    <Compile Include="GUI\CogView.Designer.cs">
-      <DependentUpon>CogView.cs</DependentUpon>
-    </Compile>
-    <Compile Include="GUI\CollapsibleSplitter.cs">
-      <SubType>Component</SubType>
-    </Compile>
-    <Compile Include="GUI\Emulator.cs">
-      <SubType>Form</SubType>
-    </Compile>
-    <Compile Include="GUI\Emulator.Designer.cs">
-      <DependentUpon>Emulator.cs</DependentUpon>
-    </Compile>
-    <Compile Include="GUI\FloatedWindow.cs">
-      <SubType>Form</SubType>
-    </Compile>
-    <Compile Include="GUI\FloatedWindow.Designer.cs">
-      <DependentUpon>FloatedWindow.cs</DependentUpon>
-    </Compile>
-    <Compile Include="GUI\GearDesktop.cs">
-      <SubType>Form</SubType>
-    </Compile>
-    <Compile Include="GUI\GearDesktop.Designer.cs">
-      <DependentUpon>GearDesktop.cs</DependentUpon>
-    </Compile>
-    <Compile Include="GUI\HubView.cs">
-      <SubType>UserControl</SubType>
-    </Compile>
-    <Compile Include="GUI\HubView.Designer.cs">
-      <DependentUpon>HubView.cs</DependentUpon>
-    </Compile>
-    <Compile Include="GUI\LogicProbe\LogicAnalog.cs" />
-    <Compile Include="GUI\LogicProbe\LogicDigital.cs" />
-    <Compile Include="GUI\LogicProbe\LogicRow.cs" />
-    <Compile Include="GUI\LogicProbe\LogicView.cs">
-      <SubType>UserControl</SubType>
-    </Compile>
-    <Compile Include="GUI\LogicProbe\LogicView.Designer.cs">
-      <DependentUpon>LogicView.cs</DependentUpon>
-    </Compile>
-    <Compile Include="GUI\MemoryView.cs">
-      <SubType>UserControl</SubType>
-    </Compile>
-    <Compile Include="GUI\MemoryView.Designer.cs">
-      <DependentUpon>MemoryView.cs</DependentUpon>
-    </Compile>
-    <Compile Include="GUI\PluginEditor.cs">
-      <SubType>Form</SubType>
-    </Compile>
-    <Compile Include="GUI\PluginEditor.Designer.cs">
-      <DependentUpon>PluginEditor.cs</DependentUpon>
-    </Compile>
-    <Compile Include="GUI\RingMeter.cs">
-      <SubType>UserControl</SubType>
-    </Compile>
-    <Compile Include="GUI\RingMeter.Designer.cs">
-      <DependentUpon>RingMeter.cs</DependentUpon>
-    </Compile>
-    <Compile Include="GUI\SpinView.cs">
-      <SubType>UserControl</SubType>
-    </Compile>
-    <Compile Include="PluginSupport\PluginBase.cs">
-      <SubType>UserControl</SubType>
-    </Compile>
-    <Compile Include="PluginSupport\ModuleLoader.cs" />
-    <Compile Include="GearProgram.cs" />
-    <Compile Include="Properties\AssemblyInfo.cs" />
-    <Content Include="Resources\PluginTemplate.cs">
-      <CopyToOutputDirectory>PreserveNewest</CopyToOutputDirectory>
-    </Content>
-    <Compile Include="Settings.cs" />
-    <EmbeddedResource Include="GUI\AboutGear.resx">
-      <DependentUpon>AboutGear.cs</DependentUpon>
-      <SubType>Designer</SubType>
-    </EmbeddedResource>
-    <EmbeddedResource Include="GUI\BitView.resx">
-      <DependentUpon>BitView.cs</DependentUpon>
-      <SubType>Designer</SubType>
-    </EmbeddedResource>
-    <EmbeddedResource Include="GUI\CogView.resx">
-      <DependentUpon>CogView.cs</DependentUpon>
-      <SubType>Designer</SubType>
-    </EmbeddedResource>
-    <EmbeddedResource Include="Properties\Resources.resx">
-      <Generator>ResXFileCodeGenerator</Generator>
-      <LastGenOutput>Resources.Designer.cs</LastGenOutput>
-      <SubType>Designer</SubType>
-    </EmbeddedResource>
-    <Compile Include="Properties\Resources.Designer.cs">
-      <AutoGen>True</AutoGen>
-      <DependentUpon>Resources.resx</DependentUpon>
-      <DesignTime>True</DesignTime>
-    </Compile>
-    <None Include="app.config">
-      <SubType>Designer</SubType>
-    </None>
-    <None Include="Properties\Settings.settings">
-      <Generator>SettingsSingleFileGenerator</Generator>
-      <LastGenOutput>Settings.Designer.cs</LastGenOutput>
-    </None>
-    <Content Include="Resources\Plugin.dtd">
-      <CopyToOutputDirectory>PreserveNewest</CopyToOutputDirectory>
-      <SubType>Designer</SubType>
-    </Content>
-    <None Include="Resources\plugin.xsd">
-      <SubType>Designer</SubType>
-    </None>
-    <None Include="Resources\StartupROM.bin" />
-    <Compile Include="Properties\Settings.Designer.cs">
-      <AutoGen>True</AutoGen>
-      <DependentUpon>Settings.settings</DependentUpon>
-      <DesignTimeSharedInput>True</DesignTimeSharedInput>
-    </Compile>
-    <Compile Include="Resources.Designer.cs">
-      <AutoGen>True</AutoGen>
-      <DesignTime>True</DesignTime>
-      <DependentUpon>Resources.resx</DependentUpon>
-    </Compile>
-  </ItemGroup>
-  <ItemGroup>
-    <EmbeddedResource Include="GUI\CollapsibleSplitter.bmp" />
-    <EmbeddedResource Include="GUI\Emulator.resx">
-      <DependentUpon>Emulator.cs</DependentUpon>
-      <SubType>Designer</SubType>
-    </EmbeddedResource>
-    <EmbeddedResource Include="GUI\FloatedWindow.resx">
-      <DependentUpon>FloatedWindow.cs</DependentUpon>
-      <SubType>Designer</SubType>
-    </EmbeddedResource>
-    <EmbeddedResource Include="GUI\GearDesktop.resx">
-      <DependentUpon>GearDesktop.cs</DependentUpon>
-      <SubType>Designer</SubType>
-    </EmbeddedResource>
-    <EmbeddedResource Include="GUI\HubView.resx">
-      <SubType>Designer</SubType>
-      <DependentUpon>HubView.cs</DependentUpon>
-    </EmbeddedResource>
-    <EmbeddedResource Include="GUI\LogicProbe\LogicView.resx">
-      <SubType>Designer</SubType>
-      <DependentUpon>LogicView.cs</DependentUpon>
-    </EmbeddedResource>
-    <EmbeddedResource Include="GUI\MemoryView.resx">
-      <DependentUpon>MemoryView.cs</DependentUpon>
-      <SubType>Designer</SubType>
-    </EmbeddedResource>
-    <EmbeddedResource Include="GUI\PluginEditor.resx">
-      <SubType>Designer</SubType>
-      <DependentUpon>PluginEditor.cs</DependentUpon>
-    </EmbeddedResource>
-    <EmbeddedResource Include="GUI\SpinView.resx">
-      <SubType>Designer</SubType>
-      <DependentUpon>SpinView.cs</DependentUpon>
-    </EmbeddedResource>
-    <EmbeddedResource Include="Resources.resx">
-      <SubType>Designer</SubType>
-      <Generator>ResXFileCodeGenerator</Generator>
-      <LastGenOutput>Resources.Designer.cs</LastGenOutput>
-    </EmbeddedResource>
-  </ItemGroup>
-  <ItemGroup>
-    <BootstrapperPackage Include="Microsoft.Net.Framework.2.0">
-      <Visible>False</Visible>
-      <ProductName>.NET Framework 2.0</ProductName>
-      <Install>true</Install>
-    </BootstrapperPackage>
-  </ItemGroup>
-  <ItemGroup />
-  <Import Project="$(MSBuildBinPath)\Microsoft.CSharp.targets" />
-  <!-- To modify your build process, add your task inside one of the targets below and uncomment it.
-       Other similar extension points exist, see Microsoft.Common.targets.
-  <Target Name="BeforeBuild">
-  </Target>
-  <Target Name="AfterBuild">
-  </Target>
-  -->
-  <PropertyGroup>
-    <PostBuildEvent>
-    </PostBuildEvent>
-  </PropertyGroup>
-</Project>
->>>>>>> fceddc3b
+</Project>