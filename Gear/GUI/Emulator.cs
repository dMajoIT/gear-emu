/* --------------------------------------------------------------------------------
 * Gear: Parallax Inc. Propeller Debugger
 * Copyright 2007 - Robert Vandiver
 * --------------------------------------------------------------------------------
 * Emulator.cs
 * Emulator window class
 * --------------------------------------------------------------------------------
 *  This program is free software; you can redistribute it and/or modify
 *  it under the terms of the GNU General Public License as published by
 *  the Free Software Foundation; either version 2 of the License, or
 *  (at your option) any later version.
 *
 *  This program is distributed in the hope that it will be useful,
 *  but WITHOUT ANY WARRANTY; without even the implied warranty of
 *  MERCHANTABILITY or FITNESS FOR A PARTICULAR PURPOSE.  See the
 *  GNU General Public License for more details.
 *
 *  You should have received a copy of the GNU General Public License
 *  along with this program; if not, write to the Free Software
 *  Foundation, Inc., 59 Temple Place, Suite 330, Boston, MA  02111-1307  USA
 * --------------------------------------------------------------------------------
 */

using System;
using System.Collections.Generic;
using System.ComponentModel;
using System.Data;
using System.Drawing;
using System.Text;
using System.Windows.Forms;
using System.IO;
using System.Xml;

using Gear.EmulationCore;
using Gear.PluginSupport;

/// @copydoc Gear.GUI
/// 
namespace Gear.GUI
{
    /// @brief View class for PropellerCPU emulator instance.
    /// 
    /// This class implements a view over a propeller emulator, with interface to control the chip, like start, 
    /// go throgh steps, reset or reload.
    public partial class Emulator : Form
    {
<<<<<<< HEAD
        private PropellerCPU Chip;           //!< @brief Reference to the Propeller running instance.
        private String Source;               //!< @brief Name of Binary program loaded.
        private String LastFileName;         //!< @brief Last file name opened.
        private List<Control> FloatControls; //!< @brief List of floating controls.
=======
        private PropellerCPU Chip;             //!< @brief Reference to the PropellerCPU running instance.
        private String Source;              //!< @brief Name of Binary program loaded.
        private String LastFileName;        //!< @brief Last file name opened.
        private List<Control> FloatControls;//!< @brief List of floating controls.
>>>>>>> a49ccb57

        private Timer runTimer;              //!< @todo Document Gear.GUI.Emulator.runtimer member (what it is for???)

        /// @brief Default Constructor.
        /// 
        /// @param[in] source Binary program loaded (path & name)
        public Emulator(string source)
        {
            Chip = new PropellerCPU(this);
            Source = source;
            FloatControls = new List<Control>();

            InitializeComponent();

            this.Text = "Propeller: " + source;

            // Create default layout
<<<<<<< HEAD
            for (int i = 0; i < PropellerCPU.TOTAL_COGS; i++)  // now using constant TOTAL_COGS
=======
            for (int i = 0; i < PropellerCPU.TOTAL_COGS; i++)  //using constant TOTAL_COGS
>>>>>>> a49ccb57
                AttachPlugin(new CogView(i));

            AttachPlugin(new MemoryView());
            AttachPlugin(new LogicProbe.LogicView());
            AttachPlugin(new SpinView());
            documentsTab.SelectedIndex = 0;

            // TEMPORARY RUN FUNCTION
            runTimer = new Timer();
            runTimer.Interval = 10;
            runTimer.Tick += new EventHandler(RunEmulatorStep);

            hubView.Host = Chip;
        }

        /// @brief Get the last binary opened succesfully.
        /// 
        public string GetLastBinary
        {
            get
            {
                return LastFileName;
            }
        }

        /// @todo Document Gear.GUI.Emulator.BreakPoint()
        /// 
        public void BreakPoint()
        {
            runTimer.Stop();
            RepaintViews();
        }

        /// @brief Include a plugin to a propeller chip instance.
        /// 
        /// Attach a plugin, linking the propeller instance to the plugin, opening a new tab window and 
        /// enabling the close button by plugin's closable property.
        /// @param[in] bm Instance of a Gear.PluginSupport.PluginBase class to be attached.
        private void AttachPlugin(PluginBase bm)
        {
            Chip.IncludePlugin(bm);
            bm.PresentChip(Chip);

            TabPage t = new TabPage(bm.Title);
            t.Parent = documentsTab;
            bm.Dock = DockStyle.Fill;
            bm.Parent = t;
            documentsTab.SelectedTab = t;
            //Mantain the close button availability
            if (bm.IsClosable)
            {
                closeButton.Enabled = true;
            }
            else
            {
                closeButton.Enabled = false;
            }
        }

        /// @brief Delete a plugin from a propeller chip instance.
        /// 
        /// Delete a plugin from the actives plugins of the propeller instance, efectibly stopping the plugin.
        /// Remove also from pins and clock watch list.
        /// @param bm Instance of a Gear.PluginSupport.PluginBase class to be detached.
        /// @version V14.07.17 - Added.
        //Added method to detach a plugin from the active plugin list of the propeller instance.
        private void DetachPlugin(PluginBase bm)
        {
            if (bm.IsClosable)      //check if the plugin is closable, then remove...
            {
                Chip.RemoveOnPins(bm);  //from pins watch list
                Chip.RemoveOnClock(bm); //from clock watch list
                Chip.RemovePlugin(bm);  //from the plugins registered to the propeller emulator
            };
        }

        /// @todo Document Gear.GUI.Emulator.RunEmulatorStep
        /// 
        private void RunEmulatorStep(object sender, EventArgs e)
        {
            for (int i = 0; i < 1024; i++)
                if (!Chip.Step())
                {
                    runTimer.Stop();
                    break;
                }
            RepaintViews();
        }

        /// @todo Document Gear.GUI.Emulator.Unfloat()
        /// 
        public void Unfloat(Control c)
        {
            TabPage tp = new TabPage(c.Text);

            tp.Parent = documentsTab;
            c.Parent = tp;
            c.Dock = DockStyle.Fill;

            FloatControls.Remove(c.Parent);
        }

        /// @todo Document Gear.GUI.Emulator.OpenFile()
        /// 
        public bool OpenFile(string FileName)
        {
            try
            {
                Chip.Initialize(File.ReadAllBytes(FileName));
                LastFileName = FileName;
                RepaintViews();
                return true;
            }
            catch (IOException ioe)
            {
                MessageBox.Show(this,
                    ioe.Message,
                    "Failed to load program binary",
                    MessageBoxButtons.OK,
                    MessageBoxIcon.Exclamation);
                return false;
            }
        }

        /// @brief Load a plugin from XML file.
        /// 
        /// Try to open the xml definition for the plugin from the file name given as parameter.
        /// Then extract information from the XML (class name, auxiliary references and source code to compile), 
        /// trying to compile the C# source code (based on Gear.PluginSupport.PluginBase class) and returning the new class instance.
        /// If the compilation fails, then it opens the plugin editor to show errors and source code.
        /// @param[in] FileName Name and path to the XML plugin file to open
        /// @returns Reference to the new plugin instance (on success) or NULL (on fail).
        public PluginBase LoadPlugin(string FileName)
        {
            XmlTextReader tr = new XmlTextReader(FileName);
            bool ReadText = false;

            List<string> references = new List<string>();
            string instanceName = "";
            string code = "";

            try
            {

                while (tr.Read())
                {
                    if (tr.NodeType == XmlNodeType.Text && ReadText)
                    {
                        code = tr.Value;
                        ReadText = false;
                    }

                    switch (tr.Name.ToLower())
                    {
                        case "reference":
                            references.Add(tr.GetAttribute("name"));
                            break;
                        case "instance":
                            instanceName = tr.GetAttribute("class");
                            break;
                        case "code":
                            ReadText = true;
                            break;
                    }
                }

                //Dynamic load and compile the plugin module as a class
                PluginBase bm = ModuleLoader.LoadModule(code, instanceName, references.ToArray());

                if (bm == null)     //if it fails...
                {
                    PluginEditor pe = new PluginEditor();   // ...open plugin editor in other window
                    pe.OpenFile(FileName, true);
                    pe.MdiParent = this.MdiParent;
                    pe.Show();
                }
                else               //if success compiling & instanciate the new class...
                {
                    AttachPlugin(bm);   //...add the reference to the plugin list of the emulator instance
                    GearDesktop.LastPlugin = FileName;  //update location of las plugin
                }

                return bm;
            }
            catch (IOException ioe)
            {
                MessageBox.Show(this,
                    ioe.Message,
                    "Failed to load program binary",
                    MessageBoxButtons.OK,
                    MessageBoxIcon.Exclamation);

                return null;
            }
            catch (XmlException xmle)
            {
                MessageBox.Show(this,
                    xmle.Message,
                    "Failed to load program binary",
                    MessageBoxButtons.OK,
                    MessageBoxIcon.Exclamation);

                return null;
            }
            finally
            {
                tr.Close();
            }
        }

        /// @brief Select binary propeller image to load.
        /// 
        /// @param[in] sender Reference to object where event was raised.
        /// @param[in] e Event data arguments.
        private void openBinary_Click(object sender, EventArgs e)
        {
            OpenFileDialog openFileDialog = new OpenFileDialog();
            openFileDialog.Filter = "Propeller Runtime Image (*.binary;*.eeprom)|*.binary;*.eeprom|All Files (*.*)|*.*";
            openFileDialog.Title = "Open Propeller Binary...";
            openFileDialog.FileName = Source;

            if (openFileDialog.ShowDialog(this) == DialogResult.OK)
                OpenFile(openFileDialog.FileName);
        }

        /// @todo Document Gear.GUI.Emulator.reloadBinary_Click()
        /// 
        private void reloadBinary_Click(object sender, EventArgs e)
        {
            OpenFile(LastFileName);
            Chip.Reset();
        }

        /// @todo Document Gear.GUI.Emulator.OnClosed()
        /// 
        protected override void OnClosed(EventArgs e)
        {
            foreach (Control c in FloatControls)
                c.Parent = null;

            FloatControls.Clear();

            base.OnClosed(e);
        }

        /// @todo Document Gear.GUI.Emulator.RepaintViews()
        /// 
        private void RepaintViews()
        {
            foreach (Control s in FloatControls)
                s.Refresh();

            Control c = pinnedPanel.GetNextControl(null, true);

            if (c != null)
                ((PluginBase)c).Repaint(true);

            if (documentsTab.SelectedTab != null && (c = documentsTab.SelectedTab.GetNextControl(null, true)) != null)
                ((PluginBase)c).Repaint(true);

            hubView.DataChanged();
        }

        /// @todo Document Gear.GUI.Emulator.resetEmulator_Click()
        /// 
        private void resetEmulator_Click(object sender, EventArgs e)
        {
            Chip.Reset();
            RepaintViews();
        }

        /// @todo Document Gear.GUI.Emulator.stepEmulator_Click()
        /// 
        private void stepEmulator_Click(object sender, EventArgs e)
        {
            Chip.Step();
            RepaintViews();
        }

        /// @brief Close the plugin window and terminate the plugin instance.
        /// 
        /// Not only close the tab window, also detach the plugin from the PropellerCPU what uses it.
        /// @param[in] sender Reference to object where event was raised.
        /// @param[in] e Event data arguments.
        private void closeActiveTab_Click(object sender, EventArgs e)
        {
            TabPage tp = documentsTab.SelectedTab;
            PluginBase p = (PluginBase)tp.Controls[0];
            
            if (p != null)          //test if cast to PluginBase works...
            {
                if (p.IsClosable)   //... so, test if we can close the tab 
                {
                    if (documentsTab.SelectedIndex > 0)
                    {
                        documentsTab.SelectedIndex = documentsTab.SelectedIndex - 1;    //select the previous tab
                        documentsTab_Click(this, e);    //tab changing housekeeping for plugin close button
                        this.DetachPlugin(p);           //detach the plugin from the emulator
                        p.Dispose();
                    }
                    tp.Parent = null;   //delete the reference to plugin
                };
            }
        }

        /// @todo Document Gear.GUI.Emulator.floatActiveTab_Click()
        /// 
        private void floatActiveTab_Click(object sender, EventArgs e)
        {
            TabPage tp = documentsTab.SelectedTab;
            tp.Parent = null;

            FloatedWindow fw = new FloatedWindow(this);

            Control c = tp.GetNextControl(null, true);
            c.Dock = DockStyle.Fill;
            c.Parent = fw;
            c.Text = tp.Text;

            fw.MdiParent = this.MdiParent;
            fw.Show();
            fw.Text = tp.Text + ": " + Source;

            FloatControls.Add(fw);
        }

        /// @todo Document Gear.GUI.Emulator.pinActiveTab_Click()
        /// 
        private void pinActiveTab_Click(object sender, EventArgs e)
        {
            Control oldPin = pinnedPanel.GetNextControl(null, true);

            TabPage tp = documentsTab.SelectedTab;
            tp.Parent = null;

            Control newPin = tp.GetNextControl(null, true);
            newPin.Dock = DockStyle.Fill;
            newPin.Parent = pinnedPanel;
            newPin.Text = tp.Text;

            if (pinnedSplitter.IsCollapsed)
                pinnedSplitter.ToggleState();

            if (oldPin != null)
            {
                tp = new TabPage(oldPin.Text);
                tp.Parent = documentsTab;
                oldPin.Parent = tp;
            }
        }

        /// @todo Document Gear.GUI.Emulator.unpinButton_Click()
        /// 
        private void unpinButton_Click(object sender, EventArgs e)
        {
            Control oldPin = pinnedPanel.GetNextControl(null, true);

            if (oldPin != null)
            {
                TabPage tp = new TabPage(oldPin.Text);
                tp.Parent = documentsTab;
                oldPin.Parent = tp;

                if (!pinnedSplitter.IsCollapsed)
                    pinnedSplitter.ToggleState();
            }
        }

        /// @todo Document Gear.GUI.Emulator.runEmulator_Click()
        /// 
        private void runEmulator_Click(object sender, EventArgs e)
        {
            runTimer.Start();
        }

        /// @todo Document Gear.GUI.Emulator.stopEmulator_Click()
        /// 
        private void stopEmulator_Click(object sender, EventArgs e)
        {
            runTimer.Stop();
        }

        /// @todo Document Gear.GUI.Emulator.stepInstruction_Click()
        /// 
        private void stepInstruction_Click(object sender, EventArgs e)
        {
            if (documentsTab.SelectedTab != null)
            {
                Control c = documentsTab.SelectedTab.GetNextControl(null, true);

                if (c != null && c is CogView)
                {
                    Cog cog = ((CogView)c).GetViewCog();

                    if (cog != null)
                        cog.StepInstruction();
                }
            }

            RepaintViews();
        }

        /// @todo Document Gear.GUI.Emulator.OpenPlugin_Click()
        /// 
        private void OpenPlugin_Click(object sender, EventArgs e)
        {
            OpenFileDialog dialog = new OpenFileDialog();
            dialog.Filter = "Gear Plug-in (*.xml)|*.xml|All Files (*.*)|*.*";
            dialog.Title = "Open Gear Plug-in...";
            if (GearDesktop.LastPlugin != null)
                dialog.InitialDirectory = Path.GetDirectoryName(GearDesktop.LastPlugin);

            if (dialog.ShowDialog(this) == DialogResult.OK)
                LoadPlugin(dialog.FileName);
        }

        /// @todo Document Gear.GUI.Emulator.OnDeactivate()
        /// 
        private void OnDeactivate(object sender, EventArgs e)
        {
            runTimer.Stop();
        }

        /// @brief Determine avalaibility of close plugin button when tab is changed.
        /// 
        /// Enable close plugin button based on if active tab is subclass of Gear.PluginSupport.PluginBase 
        /// and if that class permit close the window. Tipically the user plugins enabled it; but 
        /// the cog window, main memory, logic probe, etc, don't allow to close.
        /// @param[in] sender Reference to object where event was raised.
        /// @param[in] e Event data arguments.
        /// @version V14.07.03 - Added.
        private void documentsTab_Click(object sender, EventArgs e)
        {
            TabPage tp = documentsTab.SelectedTab;
            if (tp.Controls[0] is PluginBase)
            {
                PluginBase b = (tp.Controls[0]) as PluginBase;
                if (b.IsClosable)
                    closeButton.Enabled = true;
                else
                    closeButton.Enabled = false;
            }
            else
            {
                closeButton.Enabled = false;
            }
        }

        /// @todo Document Gear.GUI.Emulator.documentsTab_KeyPress()
        /// 
        private void documentsTab_KeyPress(object sender, KeyPressEventArgs e)
        {
            if (ActiveControl is PluginBase)
            {
                PluginBase b = ActiveControl as PluginBase;
                if (b.AllowHotKeys != true)
                    return;
            }
            if ((e.KeyChar == 's') | (e.KeyChar == 'S'))
            {
                if (runTimer.Enabled)
                    runTimer.Stop();
                else
                    stepInstruction_Click(sender, e);
            }
            if ((e.KeyChar == 'r') | (e.KeyChar == 'R'))
            {
                if (!runTimer.Enabled)
                    runTimer.Start();
            }
        }
    }
}<|MERGE_RESOLUTION|>--- conflicted
+++ resolved
@@ -44,17 +44,10 @@
     /// go throgh steps, reset or reload.
     public partial class Emulator : Form
     {
-<<<<<<< HEAD
-        private PropellerCPU Chip;           //!< @brief Reference to the Propeller running instance.
+        private PropellerCPU Chip;           //!< @brief Reference to the PropellerCPU running instance.
         private String Source;               //!< @brief Name of Binary program loaded.
         private String LastFileName;         //!< @brief Last file name opened.
         private List<Control> FloatControls; //!< @brief List of floating controls.
-=======
-        private PropellerCPU Chip;             //!< @brief Reference to the PropellerCPU running instance.
-        private String Source;              //!< @brief Name of Binary program loaded.
-        private String LastFileName;        //!< @brief Last file name opened.
-        private List<Control> FloatControls;//!< @brief List of floating controls.
->>>>>>> a49ccb57
 
         private Timer runTimer;              //!< @todo Document Gear.GUI.Emulator.runtimer member (what it is for???)
 
@@ -72,11 +65,7 @@
             this.Text = "Propeller: " + source;
 
             // Create default layout
-<<<<<<< HEAD
-            for (int i = 0; i < PropellerCPU.TOTAL_COGS; i++)  // now using constant TOTAL_COGS
-=======
             for (int i = 0; i < PropellerCPU.TOTAL_COGS; i++)  //using constant TOTAL_COGS
->>>>>>> a49ccb57
                 AttachPlugin(new CogView(i));
 
             AttachPlugin(new MemoryView());
