--- conflicted
+++ resolved
@@ -1,4 +1,3 @@
-<<<<<<< HEAD
 ﻿<?xml version="1.0" encoding="UTF-8"?>
 <!DOCTYPE plugin[<!ELEMENT plugin (instance, reference*, code)>
 <!ATTLIST plugin version CDATA "1.0">
@@ -10,19 +9,6 @@
 <!ATTLIST code codeFileName CDATA #IMPLIED>]>
 <plugin version="1.0">
   <instance class="Stimulus" />
-=======
-﻿<?xml version="1.0" encoding="UTF-8"?>
-<!DOCTYPE plugin[<!ELEMENT plugin (instance, reference*, code)>
-<!ATTLIST plugin version CDATA "1.0">
-<!ELEMENT instance EMPTY>
-<!ATTLIST instance class CDATA #REQUIRED>
-<!ELEMENT reference EMPTY>
-<!ATTLIST reference name CDATA #REQUIRED>
-<!ELEMENT code (#PCDATA)>
-<!ATTLIST code codeFileName CDATA #IMPLIED>]>
-<plugin version="1.0">
-  <instance class="Stimulus" />
->>>>>>> fceddc3b
   <code><![CDATA[//Assemblies needed for GEAR plugin system
 using Gear.EmulationCore;
 using Gear.PluginSupport;
@@ -445,9 +431,5 @@
 
 }
 
-<<<<<<< HEAD
 ]]></code>
-=======
-]]></code>
->>>>>>> fceddc3b
 </plugin>