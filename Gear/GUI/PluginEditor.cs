/* --------------------------------------------------------------------------------
 * Gear: Parallax Inc. Propeller Debugger
 * Copyright 2007 - Robert Vandiver
 * --------------------------------------------------------------------------------
 * PluginEditor.cs
 * Editor window for plugins class
 * --------------------------------------------------------------------------------
 *  This program is free software; you can redistribute it and/or modify
 *  it under the terms of the GNU General Public License as published by
 *  the Free Software Foundation; either version 2 of the License, or
 *  (at your option) any later version.
 *
 *  This program is distributed in the hope that it will be useful,
 *  but WITHOUT ANY WARRANTY; without even the implied warranty of
 *  MERCHANTABILITY or FITNESS FOR A PARTICULAR PURPOSE.  See the
 *  GNU General Public License for more details.
 *
 *  You should have received a copy of the GNU General Public License
 *  along with this program; if not, write to the Free Software
 *  Foundation, Inc., 59 Temple Place, Suite 330, Boston, MA  02111-1307  USA
 * --------------------------------------------------------------------------------
 */

using Gear.PluginSupport;
<<<<<<< HEAD
using Gear.Utils;
=======
>>>>>>> fceddc3b
using System;
using System.CodeDom.Compiler;
using System.Collections.Generic;
using System.Drawing;
using System.IO;
using System.Text;
using System.Text.RegularExpressions;
using System.Windows.Forms;
using System.Xml;
using System.Xml.Schema;

namespace Gear.GUI
{
    /// @brief %Form to edit or create GEAR plugins.
    public partial class PluginEditor : Form
    {
<<<<<<< HEAD
=======
        /// @brief Default font for editor code.
        /// @since v14.07.03 - Added.
        private readonly Font defaultFont;
        /// @brief Bold font for editor code.
        /// @since v15.03.26 - Added.
        private readonly Font fontBold;

>>>>>>> fceddc3b
        /// @brief Flag if the plugin definition has changed.
        /// To determine changes, it includes not only the C# code, but also class name and 
        /// reference list.
        /// @since v15.03.26 - Added.
        private bool codeChanged;
        /// @brief Enable or not change detection event.
        /// @since v15.03.26 - Added.
        private bool changeDetectEnabled;

        /// @brief Regex to looking for class name inside the code of plugin.
        /// @since v15.03.26 - Added.
        private static readonly Regex ClassNameExpressionRegex = new Regex(
            @"\bclass\s+" +
            @"(?<classname>[@]?[_]*[A-Z|a-z|0-9]+[A-Z|a-z|0-9|_]*)" +
            @"\s*\:\s*PluginBase\b",
            RegexOptions.Compiled);
        /// @brief Regex for syntax highlight.
        /// @since v15.03.26 - Added.
        private static readonly Regex LineExpressionRegex = new Regex(
            @"\n", 
            RegexOptions.Compiled);
        /// @brief Regex for parse token in lines for syntax highlight.
        /// @version 15.03.26 - Added.
        private readonly Regex CodeLineRegex = new Regex(
            @"([ \t{}();:])", 
            RegexOptions.Compiled);

        /// @brief keywords to highlight in editor code
        private static readonly HashSet<string> keywords = new HashSet<string> 
        {
            "add", "abstract", "alias", "as", "ascending", "async", "await",
            "base", "bool", "break", "byte", "case", "catch", "char", "checked",
            "class", "const", "continue", "decimal", "default", "delegate",
            "descending", "do", "double", "dynamic", "else", "enum", "event",
            "explicit", "extern", "false", "finally", "fixed", "float",
            "for", "foreach", "from", "get", "global", "goto", "group", "if",
            "implicit", "in", "int", "interface", "internal", "into", "is",
            "join", "let", "lock", "long", "namespace", "new", "null", "object",
            "operator", "orderby", "out", "override", "params", "partial ",
            "private", "protected", "public", "readonly", "ref", "remove",
            "return", "sbyte", "sealed", "select", "set", "short", "sizeof",
            "stackalloc", "static", "string", "struct", "switch", "this",
            "throw", "true", "try", "typeof", "uint", "ulong", "unchecked",
            "unsafe", "ushort", "using", "value", "var", "virtual", "void",
            "volatile", "where", "while", "yield"
        };
        /// @brief Return last plugin successfully loaded o saved.
        /// @details Useful to remember last plugin directory.
        /// @note Include full path and name to the file.
        /// @version v20.08.01 - Simplified to implicit member.
        private string LastPlugin { get; set; }

        /// @brief Attribute for changed plugin detection.
        /// @since v15.03.26 - Added.
        public bool CodeChanged
        {
            get { return codeChanged; }
            set
            {
                codeChanged = value;
                UpdateTitles();
            }
        }

        /// @brief Detection of separated file for code.
        /// @since v20.08.01 - Added.
        private bool SeparatedFileExist { get; set; }

        /// @brief Complete Name for plugin, including path, for presentation purposes.
        /// @since v15.03.26 - Added.
        private string PluginFileName
        {
            get
            {
                if (!String.IsNullOrEmpty(LastPlugin))
                    return new FileInfo(LastPlugin).Name;
                else return "<New plugin>";
            }
        }

        /// @brief Tabulation array for editor.
        private readonly int[] tabs = new int[32];

        /// @brief Default constructor.
        /// Initialize the class, defines columns for error grid, setting changes   
        /// detection, and trying to load the default template for plugin.
        /// @param loadDefaultTemplate Indicate to load default template (=true) or 
        /// no template at all(=false).
        /// @since v15.03.26 - Added parameter for loading default template for plugin.
        public PluginEditor(bool loadDefaultTemplate)
        {
            InitializeComponent();

            changeDetectEnabled = false;

            // setting default font
            defaultFont = new Font(FontFamily.GenericMonospace, 10, FontStyle.Regular);
            fontBold = new Font(defaultFont, FontStyle.Bold);
            codeEditorView.Font = defaultFont;
            if (codeEditorView.Font == null)
                codeEditorView.Font = this.Font;
            //set editor tabulators
            UpdateTabs(reloadText: false);
            //load default plugin template
            if (loadDefaultTemplate)
            {
                try
                {
                    codeEditorView.LoadFile(@"Resources\PluginTemplate.cs",
                        RichTextBoxStreamType.PlainText);
                }
                catch (IOException) { }       //do nothing, maintaining empty the code text box
                catch (ArgumentException) { } //
                finally { }                   //
            }
            //init values
            LastPlugin = string.Empty;
            changeDetectEnabled = true;
            CodeChanged = false;
            SeparatedFileExist = false;
<<<<<<< HEAD
=======

            // setting default font
            defaultFont = new Font(FontFamily.GenericMonospace, 10, FontStyle.Regular);
            fontBold = new Font(defaultFont, FontStyle.Bold);

            codeEditorView.Font = defaultFont;
            if (codeEditorView.Font == null)
                codeEditorView.Font = this.Font;

            // setting tab width
            int charWidth = (int)Properties.Settings.Default.TabSize;
            List<int> tabs = new List<int>();
            for (int i = 1; i <= 32; i++)
            {
                tabs.Add(TextRenderer.MeasureText(
                    new string(' ', i * charWidth), defaultFont).Width);
            }
            codeEditorView.SelectionTabs = tabs.ToArray();

>>>>>>> fceddc3b
            //Setup error grid
            errorListView.FullRowSelect = true;
            errorListView.GridLines = true;
            errorListView.Columns.Add("Code   ", -2, HorizontalAlignment.Left);
            errorListView.Columns.Add("Line", -2, HorizontalAlignment.Right);
            errorListView.Columns.Add("Column", -2, HorizontalAlignment.Right);
            errorListView.Columns.Add("Message", -2, HorizontalAlignment.Left);
            //retrieve the last state for embedded code from settings
            SetEmbeddedCodeButton(Properties.Settings.Default.EmbeddedCode);
            //additional UI init
            progressHighlight.Visible = false;
        }

<<<<<<< HEAD
        /// @brief Update tab size, considering default tabsize.
        /// @param reloadText To reload text after.
        public void UpdateTabs(bool reloadText)
        {
            RememberRTBoxPosition checkpoint = 
                new RememberRTBoxPosition(codeEditorView);
            // setting tab width
            for (int i = 0; i < tabs.Length; i++)
            {
                int size = (i + 1) * (int)Properties.Settings.Default.TabSize;
                tabs[i] = TextRenderer.MeasureText(
                    new string(' ', size),
                    defaultFont).Width;
            }
            codeEditorView.SelectionTabs = tabs;
            if (reloadText & codeEditorView.Text.Length > 0)
                checkpoint.RestorePosition();
=======
            progressHighlight.Visible = false;
>>>>>>> fceddc3b
        }

        /// @brief Shows or hide the error grid.
        /// @param enable Enable (=true) or disable (=False) the error grid.
        public void ShowErrorGrid(bool enable)
        {
            if (enable)
                errorListView.Show();
            else
                errorListView.Hide();
        }

        /// @brief Update titles of window and metadata, considering modified state.
        /// @details Considering name of the plugin and showing modified state, to tell the user 
        /// if need to save.
        private void UpdateTitles()
        {
            this.Text = ("Plugin Editor: " + PluginFileName +  (CodeChanged ? " *" : string.Empty));
        }

        /// @brief Load a plugin from File in Plugin Editor, updating the screen.
        /// @details This method take care of update change state of the window. 
        /// @param FileName Name of the file to open.
        /// @param displayErrors Flag to show errors in the error grid.
        /// @returns Success on load the file on the editor (=true) or fail (=false).
        /// @version v20.08.01 - Changed plugin code to a XML CDATA section, 
        /// added encoding and DTD sections.
        public bool OpenFile(string FileName, bool displayErrors)
        {
<<<<<<< HEAD
            XmlReaderSettings settings = new XmlReaderSettings
            {
                IgnoreComments = true,
                IgnoreProcessingInstructions = true,
                IgnoreWhitespace = true,
                DtdProcessing = DtdProcessing.Parse,
                ValidationType = ValidationType.DTD
            };
=======
            XmlReaderSettings settings = new XmlReaderSettings();
            settings.IgnoreComments = true;
            settings.IgnoreProcessingInstructions = true;
            settings.IgnoreWhitespace = true;
            settings.DtdProcessing = DtdProcessing.Parse;
            settings.ValidationType = ValidationType.DTD;
>>>>>>> fceddc3b
            settings.ValidationEventHandler += 
                new ValidationEventHandler(DTDValidationErrHandler);
            XmlReader tr = XmlReader.Create(FileName, settings);

            bool ReadText = false;
            string codeFileName = string.Empty;
            string pluginVersion = "0.1";

            if (referencesList.Items.Count > 0) 
                referencesList.Items.Clear();   //clear out the reference list
            try
            {

                while (tr.Read())
                {
                    if (ReadText)
                    {
                        //set or reset font and color
                        codeEditorView.SelectAll();
                        codeEditorView.SelectionFont = defaultFont;
                        codeEditorView.SelectionColor = Color.Black;
                        if (string.IsNullOrEmpty(codeFileName))
                        {
                            //Mantain compatibility with old plugins (using Text section)
                            if (tr.NodeType == XmlNodeType.Text ||
                                    tr.NodeType == XmlNodeType.CDATA)
                                codeEditorView.Text = tr.Value;
                            SetEmbeddedCodeButton(true);
                            SeparatedFileExist = false;
                        }
                        else
                        {
                            codeFileName = Path.Combine(Path.GetDirectoryName(FileName),
                                codeFileName);
                            codeEditorView.Text = File.ReadAllText(codeFileName);
                            SetEmbeddedCodeButton(false);
                            SeparatedFileExist = true;
                        }
                        codeEditorView.DeselectAll();
                        CodeChanged = false;
                        ReadText = false;
                    }

                    switch (tr.Name.ToLower())
                    {
                        case "plugin":
                            pluginVersion =
                                string.IsNullOrEmpty(tr.GetAttribute("version")) ?
                                pluginVersion :
                                tr.GetAttribute("version");
                            break;
                        case "reference":
                            if (!tr.IsEmptyElement)
                                referencesList.Items.Add(tr.GetAttribute("name"));
                            break;
                        case "instance":
                            instanceName.Text = tr.GetAttribute("class");
                            break;
                        case "code":
                            ReadText = true;
                            codeFileName = tr.GetAttribute("codeFileName");
                            break;
                    }
                }
                LastPlugin = FileName;
                CodeChanged = false;

                if (displayErrors)
                {
                    errorListView.Items.Clear();
                    ModuleCompiler.EnumerateErrors(EnumErrors);
                }

                return true;
            }
            catch (IOException ioe)
            {
                MessageBox.Show(this,
                    ioe.Message,
                    "Failed to load plug-in",
                    MessageBoxButtons.OK,
                    MessageBoxIcon.Exclamation);

                return false;
            }
            catch (XmlException xmle)
            {
                MessageBox.Show(this,
                    xmle.Message,
                    "Failed to load plug-in",
                    MessageBoxButtons.OK,
                    MessageBoxIcon.Exclamation);

                return false;
            }
            finally
            {
                tr.Close();
            }
        }

        /// @brief Show message on DTD validation error.
        /// @param sender
        /// @param e
        /// @since v20.08.01 - Added.
        private static void DTDValidationErrHandler(object sender, ValidationEventArgs e)
        {
            Console.WriteLine("DTD Validation Error on plugin file: {0}", e.Message);
        }

        /// @brief Save a XML file with the plugin information.
        /// @details Take care of update change state of the window. No need to do it in 
        /// methods who call this.
        /// @version v20.08.01 - Changed plugin code to a XML CDATA section, 
        /// added encoding and DTD sections.
        public void SaveFile(string FileName)
        {
            XmlDocument xmlDoc = new XmlDocument();
            //declaration section
            XmlNode declaration = xmlDoc.CreateXmlDeclaration("1.0", "UTF-8", null);
            xmlDoc.AppendChild(declaration);
            //DTD section
            string internalDTD = File.ReadAllText(@"Resources\Plugin.dtd");
            XmlDocumentType doctype = xmlDoc.CreateDocumentType("plugin", null, null, 
                internalDTD);
            xmlDoc.AppendChild(doctype);
            //plugin section
            XmlElement root = xmlDoc.CreateElement("plugin");
            root.SetAttribute("version", "1.0");
            xmlDoc.AppendChild(root);

            XmlElement instance = xmlDoc.CreateElement("instance");
            instance.SetAttribute("class", instanceName.Text);
            root.AppendChild(instance);

            foreach (string s in referencesList.Items)
            {
                instance = xmlDoc.CreateElement("reference");
                instance.SetAttribute("name", s);
                root.AppendChild(instance);
            }

            instance = xmlDoc.CreateElement("code");
            string newName = Path.ChangeExtension(FileName, "cs");
            string codeFileName = Path.GetFileName(newName);
            if (EmbeddedCode.Checked)
                instance.AppendChild(
                    xmlDoc.CreateCDataSection(codeEditorView.Text));
            else
                instance.SetAttribute("codeFileName", codeFileName);
            root.AppendChild(instance);

            xmlDoc.Save(FileName);
            if (!EmbeddedCode.Checked)
            {
                File.WriteAllText(newName, codeEditorView.Text,
                    new UTF8Encoding(true));
                SeparatedFileExist = true;
            }
            else if (SeparatedFileExist)
            {
                var result = MessageBox.Show(
                    $"An old separate file for code exist: {codeFileName}\r\n" +
                    $"It will be left as orphan. Do you want to remove it?",
                    "Remove old separated code file?",
                    MessageBoxButtons.YesNo,
                    MessageBoxIcon.Question,
                    MessageBoxDefaultButton.Button1);
                if (result == DialogResult.Yes)
                    File.Delete(newName);
                SeparatedFileExist = false;
            }

            //update modified state for the plugin
            CodeChanged = false;
            //refresh & store the plugin name
            LastPlugin = FileName;
            UpdateTitles();
        }

        /// @brief Method to compile C# source code to check errors on it.
        /// Actually call a C# compiler to determine errors, using references.
        /// @param sender Object who called this on event.
        /// @param e `EventArgs` class with a list of argument to the event call.
        private void CheckSource_Click(object sender, EventArgs e)
        {
            if (String.IsNullOrEmpty(codeEditorView.Text))
            {
                MessageBox.Show("No source code to check. Please add code.",
                    "Plugin Editor - Check source.", 
                    MessageBoxButtons.OK, 
                    MessageBoxIcon.Exclamation);
            }
            else
            {
<<<<<<< HEAD
                if (DetectClassName(codeEditorView.Text, out string className))
=======
                string className = null;
                if (DetectClassName(codeEditorView.Text, out className))
>>>>>>> fceddc3b
                {
                    int i = 0;
                    //show the name found in the screen field
                    instanceName.Text = className;
                    errorListView.Items.Clear();    //clear error list, if any
                    //prepare reference list
                    string[] refs = new string[referencesList.Items.Count];
                    foreach (string s in referencesList.Items)
                        refs[i++] = s;
                    try
                    {
                        PluginBase plugin = ModuleCompiler.LoadModule(
<<<<<<< HEAD
                            codeEditorView.Text,
                            className,
                            refs,
=======
                            codeEditorView.Text, 
                            className, 
                            refs, 
>>>>>>> fceddc3b
                            null);
                        if (plugin != null)
                        {
                            ShowErrorGrid(false);    //hide the error list
                            MessageBox.Show("Plugin compiled without errors.",
                                "Plugin Editor - Check source.",
                                MessageBoxButtons.OK,
                                MessageBoxIcon.Information);
                            plugin.Dispose();
                        }
                        else
                        {
                            ModuleCompiler.EnumerateErrors(EnumErrors);
                            ShowErrorGrid(true);    //show the error list
                        }
                    }
                    catch (Exception ex)
                    {
                        MessageBox.Show("Compile Error: " + ex.ToString(),
                            "Plugin Editor - Check source.",
                            MessageBoxButtons.OK,
                            MessageBoxIcon.Error);
                    }
                }
                else   //not detected class name
                {
                    instanceName.Text = "Not found!";
                    MessageBox.Show("Cannot detect main plugin class name. " +
                        "Please use \"class <YourPluginName> : PluginBase {...\" " +
                        "declaration on your source code.",
                        "Plugin Editor - Check source.",
                        MessageBoxButtons.OK,
                        MessageBoxIcon.Error);
                }
            }
        }

        /// @brief Add error details on screen list.
        /// @param e `CompileError` object.
        public void EnumErrors(CompilerError e)
        {
            ListViewItem item = new ListViewItem(e.ErrorNumber, 0);

            item.SubItems.Add(e.Line.ToString());
            item.SubItems.Add(e.Column.ToString());
            item.SubItems.Add(e.ErrorText);

            errorListView.Items.Add(item);
        }

        /// @brief Show a dialog to load a file with plugin information.
        /// @details This method checks if the previous plugin data was modified and not saved.
        /// @param sender Object who called this on event.
        /// @param e `EventArgs` class with a list of argument to the event call.
        private void OpenButton_Click(object sender, EventArgs e)
        {
            bool continueAnyway = true;
            if (CodeChanged)
                continueAnyway = CloseAnyway(PluginFileName); //ask the user to not lost changes
            if (continueAnyway)
            {
                OpenFileDialog dialog = new OpenFileDialog
                {
                    Filter = "Gear plug-in component (*.xml)|*.xml|All Files (*.*)|*.*",
                    Title = "Open Gear Plug-in..."
                };
                if (!String.IsNullOrEmpty(LastPlugin))
                    //retrieve from last plugin edited
                    dialog.InitialDirectory = Path.GetDirectoryName(LastPlugin);
                else
                    if (!String.IsNullOrEmpty(Properties.Settings.Default.LastPlugin))
                        //retrieve from global last plugin
                        dialog.InitialDirectory = 
                            Path.GetDirectoryName(Properties.Settings.Default.LastPlugin);   

                if (dialog.ShowDialog(this) == DialogResult.OK)
                {
                    //try to open the file and load to screen
                    if (OpenFile(dialog.FileName, false))
                        UpdateDefaultLastPluginOpened();
                }
            }
        }

        /// @brief Update the default for last plugin opened or saved in 
        /// the editor.
        /// @version v20.09.01 - Changed method name.
        public void UpdateDefaultLastPluginOpened()
        {
            Properties.Settings.Default.LastPlugin = LastPlugin;
            Properties.Settings.Default.Save();
        }

        /// @brief Update the last plugin from other class.
        /// @version v20.09.01 - Added.
        public void UpdateLastPlugin()
        {
            LastPlugin = Properties.Settings.Default.LastPlugin;
        }

        /// @brief Show dialog to save a plugin information into file, using GEAR plugin format.
        /// @param sender Object who called this on event.
        /// @param e `EventArgs` class with a list of argument to the event call.
        private void SaveButton_Click(object sender, EventArgs e)
        {
            if (!string.IsNullOrEmpty(LastPlugin))
                SaveFile(LastPlugin);
            else
                SaveAsButton_Click(sender, e);
            UpdateTitles();   //update title window
        }

        /// @brief Show dialog to save a plugin information into file, using GEAR plugin format.
        /// @param sender Object who called this on event.
        /// @param e `EventArgs` class with a list of argument to the event call.
        private void SaveAsButton_Click(object sender, EventArgs e)
        {
            SaveFileDialog dialog = new SaveFileDialog
            {
                Filter = "Gear plug-in component (*.xml)|*.xml|All Files (*.*)|*.*",
                Title = "Save Gear Plug-in..."
            };
            if (!string.IsNullOrEmpty(LastPlugin))
                //retrieve from last plugin edited
                dialog.InitialDirectory = Path.GetDirectoryName(LastPlugin);   
            else
                if (!String.IsNullOrEmpty(Properties.Settings.Default.LastPlugin))
                    //retrieve from global last plugin
                    dialog.InitialDirectory = 
<<<<<<< HEAD
                        Path.GetDirectoryName(Properties.Settings.Default.LastPlugin);
            //propose the detected class name
=======
                        Path.GetDirectoryName(Properties.Settings.Default.LastPlugin);
            //propose the detected class name
>>>>>>> fceddc3b
            dialog.FileName = instanceName.Text;

            if (dialog.ShowDialog(this) == DialogResult.OK)
            {
                SaveFile(dialog.FileName);
                UpdateTitles();   //update title window
            }
        }

        /// @brief Add a reference from the `ReferenceName`text box.
        /// Also update change state for the plugin module, marking as changed.
        /// @param sender Object who called this on event.
        /// @param e `EventArgs` class with a list of argument to the event call.
        private void AddReferenceButton_Click(object sender, EventArgs e)
        {
            if (!string.IsNullOrEmpty(referenceName.Text))
            {
                referencesList.Items.Add(referenceName.Text);
                referenceName.Text = string.Empty;
                CodeChanged = true;
            }
        }

        /// @brief Remove the selected reference of the list.
        /// Also update change state for the plugin module, marking as changed.
        /// @param sender Object who called this on event.
        /// @param e `EventArgs` class with a list of argument to the event call.
        private void RemoveReferenceButton_Click(object sender, EventArgs e)
        {
            if (referencesList.SelectedIndex != -1)
            {
                referencesList.Items.RemoveAt(referencesList.SelectedIndex);
                CodeChanged = true;
            }
        }

        /// @brief Position the cursor in code window, corresponding to selected error row.
        /// @param sender Object who called this on event.
        /// @param e EventArgs class with a list of argument to the event call.
        private void ErrorView_SelectedIndexChanged(object sender, EventArgs e)
        {
            if (errorListView.SelectedIndices.Count < 1)
                return;

            int i = 0;
            int index = errorListView.SelectedIndices[0];   //determine the current row
            ListViewItem lvi = errorListView.Items[index];
            try
            {
                int line = Convert.ToInt32(lvi.SubItems[1].Text) - 1;
                if (line < 0)
                    line = 0;
                int column = Convert.ToInt32(lvi.SubItems[2].Text) - 1;
                if (column < 0)
                    column = 0;
                while (line != codeEditorView.GetLineFromCharIndex(i++)) ;
                i += column;
                codeEditorView.SelectionStart = i;
                codeEditorView.ScrollToCaret();
                codeEditorView.Select();
            }
            catch (FormatException) { } //on errors do nothing
            return;
        }

<<<<<<< HEAD
        /// @brief Check syntax on the C# source code.
=======
        /// @brief Check syntax on the C# source code
>>>>>>> fceddc3b
        /// @param sender Object who called this on event.
        /// @param e `EventArgs` class with a list of argument to the event call.
        /// @since V14.07.03 - Added.
        private void SyntaxButton_Click(object sender, EventArgs e)
        {
            int pos = 0;
            RememberRTBoxPosition checkpoint = new RememberRTBoxPosition(codeEditorView);
            changeDetectEnabled = false;    //not enable change detection
            bool commentMultiline = false;  //initially not in comment mode
            //For each line in input, identify key words and format them when 
            // adding to the rich text box.
            string[] lines = LineExpressionRegex.Split(codeEditorView.Text);
            //update progress bar
            progressHighlight.Maximum = lines.Length;
            progressHighlight.Value = 0;
            progressHighlight.Visible = true;
            //update editor code
            codeEditorView.Visible = false;
            codeEditorView.SelectAll();
            codeEditorView.Enabled = false;
            foreach (string line in lines)
            {
                progressHighlight.Value = ++pos;
                ParseLine(line, ref commentMultiline);   //remember comment mode between lines
            }
            //update progress bar
            progressHighlight.Visible = false;
            //update editor code
            checkpoint.RestorePosition();
            codeEditorView.Visible = true;
            codeEditorView.Enabled = true;
            changeDetectEnabled = true; //restore change detection
        }
        
        /// @brief Auxiliary method to check syntax.
        /// Examines line by line, parsing reserved C# words.
        /// @param line Text line from the source code.
        /// @param[in,out] commentMultiline Flag to indicate if it is on comment mode 
        /// between multi lines (=true) or normal mode (=false).
        /// @since v14.07.03 - Added.
        /// @warning Experimental highlighting. Probably will be changes in the future.
        private void ParseLine(string line, ref bool commentMultiline)
        {
            int index;

            if (commentMultiline)
            {
                // Check for a c style end comment
                index = line.IndexOf("*/");
                if (index != -1)    //found end comment in this line?
                {
                    string comment = line.Substring(0, (index += 2));
                    codeEditorView.SelectionColor = Color.Green;
                    codeEditorView.SelectionFont = defaultFont;
                    codeEditorView.SelectedText = comment;
                    //parse the rest of the line (if any)
                    commentMultiline = false;
                    //is there more text after the comment?
                    if (line.Length > index)    
                        ParseLine(line.Substring(index), ref commentMultiline);
                    else  //no more text, so ...
                        codeEditorView.SelectedText = "\n"; //..finalize the line
                }
                else  //not end comment in this line..
                {
                    //.. so all the line will be a comment
                    codeEditorView.SelectionColor = Color.Green;
                    codeEditorView.SelectionFont = defaultFont;
                    codeEditorView.SelectedText = line;
                    codeEditorView.SelectedText = "\n"; //finalize the line
                }
            }
            else  //we are not in comment multi line mode
            {
                bool putEndLine = true;
                string[] tokens = CodeLineRegex.Split(line);
                //parse the line searching tokens
                foreach (string token in tokens)
                {
                    // Check for a c style comment opening
                    if (token == "/*" || token.StartsWith("/*"))
                    {
                        index = line.IndexOf("/*");
                        int indexEnd = line.IndexOf("*/");
                        //end comment found in the rest of the line?
                        if ((indexEnd != -1) && (indexEnd > index)) 
                        {
                            //extract the comment text
                            string comment = line.Substring(index, (indexEnd += 2) - index);
                            codeEditorView.SelectionColor = Color.Green;
                            codeEditorView.SelectionFont = defaultFont;
                            codeEditorView.SelectedText = comment;
                            //is there more text after the comment?
                            if (line.Length > indexEnd)
                            {
                                ParseLine(line.Substring(indexEnd), ref commentMultiline);
                                putEndLine = false;
                            }
                            break;
                        }
                        else  //as there is no end comment in the line..
                        {
                            //..entering comment multi line mode
                            commentMultiline = true; 
                            string comment = line.Substring(index, line.Length - index);
                            codeEditorView.SelectionColor = Color.Green;
                            codeEditorView.SelectionFont = defaultFont;
                            codeEditorView.SelectedText = comment;
                            break;  
                        }
                    }

                    // Check for a c++ style comment.
                    if (token == "//" || token.StartsWith("//"))
                    {
                        // Find the start of the comment and then extract the whole comment.
                        index = line.IndexOf("//");
                        string comment = line.Substring(index, line.Length - index);
                        codeEditorView.SelectionColor = Color.Green;
                        codeEditorView.SelectionFont = defaultFont;
                        codeEditorView.SelectedText = comment;
                        break;
                    }

                    // Set the token's default color and font.
                    codeEditorView.SelectionColor = Color.Black;
                    codeEditorView.SelectionFont = defaultFont;
                    // Check whether the token is a keyword.
                    if (keywords.Contains(token))
                    {
                        // Apply alternative color and font to highlight keyword.
                        codeEditorView.SelectionColor = Color.Blue;
                        codeEditorView.SelectionFont = fontBold;
                    }
                    codeEditorView.SelectedText = token;
                }
                if (putEndLine)
                    codeEditorView.SelectedText = "\n";
            }
        }

        /// @brief Update change state for code text box.
        /// It marks as changed, to prevent not averted loses at closure of the window.
        /// @param sender Object who called this on event.
        /// @param e `EventArgs` class with a list of argument to the event call.
        /// @since v15.03.26 - Added.
        private void CodeEditorView_TextChanged(object sender, EventArgs e)
        {
            if (changeDetectEnabled)
                CodeChanged = true;
        }

        /// @brief Detect the plugin class name from the code text given as parameter.
        /// @param code Text of the source code of plugin to look for the class 
        /// name declaration.
        /// @param[out] match Name of the plugin class found. If not, it will be null.
        /// @returns If a match had found =True, else =False.
        /// @since v15.03.26 - Added.
        private bool DetectClassName(string code, out string match)
        {
            match = null;
            //Look for a 'suspect' for class definition to show it to user later.
            Match suspect = ClassNameExpressionRegex.Match(code);
            if (suspect.Success)  //if a match is found
            {
                //detect class name from the detected groups
                string name = suspect.Groups["classname"].Value;
                if (String.IsNullOrEmpty(name))
                    return false;
                else
                {
                    match = name;
                    return true;
                }
            }
            else
                return false;
        }

        /// @brief Event handler for closing plugin window.
        /// If code, references or class name have changed and them are not saved, a Dialog is 
        /// presented to the user to proceed or abort the closing.
        /// @param sender Object who called this on event.
        /// @param e `FormClosingEventArgs` class with a list of argument to the event call.
        /// @since v15.03.26 - Added.
        private void PluginEditor_FormClosing(object sender, FormClosingEventArgs e)
        {
            if (CodeChanged)
                if (!CloseAnyway(PluginFileName)) //ask the user to not lose changes
                    e.Cancel = true;    //cancel the closing event
        }

        /// @brief Ask the user to not loose changes.
        /// @param fileName Filename to show in dialog.
        /// @returns Boolean to close (=true) or not (=false).
        /// @since v15.03.26 - Added.
        private bool CloseAnyway(string fileName)
        {
            //dialog to not lost changes
            DialogResult confirm = MessageBox.Show(
                "Are you sure to close plugin \"" + fileName + 
                "\" without saving?\nYour changes will lost.",
                "Save.",
                MessageBoxButtons.OKCancel,
                MessageBoxIcon.Exclamation,
                MessageBoxDefaultButton.Button2
            );
            if (confirm == DialogResult.OK)
                return true;
            else
                return false;
        }

        /// @brief Toggle the button state, updating the name & tooltip text.
        /// @param sender Object who called this on event.
        /// @param e `EventArgs` class with a list of argument to the event call.
        /// @since v15.03.26 - Added.
        private void EmbeddedCode_Click(object sender, EventArgs e)
        {
            SetEmbeddedCodeButton(EmbeddedCode.Checked);
            UpdateTextEmbeddedCodeButton();
        }

        /// @brief Set the state of EmbeddedCode button.
        /// @param newValue Value to set.
        /// @version v20.08.01 - Separed in 2 methods.
        private void SetEmbeddedCodeButton(bool newValue)
        {
            EmbeddedCode.Checked = newValue;
        }

        /// @brief Update the name & tooltip text depending on state.
        /// @since v20.08.01 - Added.
        public void UpdateTextEmbeddedCodeButton()
        {
            if (EmbeddedCode.Checked)
            {
                EmbeddedCode.Text = "Embedded";
                EmbeddedCode.ToolTipText = "Embedded code in XML plugin file.";
            }
            else
            {
                EmbeddedCode.Text = "Separated";
                EmbeddedCode.ToolTipText = "Code in separated file from XML plugin file.";
            }
        }

        /// @brief On visible property changed, perform layout on tool strip.
        /// @param[in] sender Object who called this on event.
        /// @param[in] e `EventArgs` class with a list of argument to the event call.
        /// @since v20.08.01 - Added.
        private void ProgressHighlight_VisibleChanged(object sender, EventArgs e)
        {
            toolStripMain.PerformLayout();
            toolStripMain.Refresh();
        }
    }
}<|MERGE_RESOLUTION|>--- conflicted
+++ resolved
@@ -22,10 +22,7 @@
  */
 
 using Gear.PluginSupport;
-<<<<<<< HEAD
 using Gear.Utils;
-=======
->>>>>>> fceddc3b
 using System;
 using System.CodeDom.Compiler;
 using System.Collections.Generic;
@@ -42,16 +39,6 @@
     /// @brief %Form to edit or create GEAR plugins.
     public partial class PluginEditor : Form
     {
-<<<<<<< HEAD
-=======
-        /// @brief Default font for editor code.
-        /// @since v14.07.03 - Added.
-        private readonly Font defaultFont;
-        /// @brief Bold font for editor code.
-        /// @since v15.03.26 - Added.
-        private readonly Font fontBold;
-
->>>>>>> fceddc3b
         /// @brief Flag if the plugin definition has changed.
         /// To determine changes, it includes not only the C# code, but also class name and 
         /// reference list.
@@ -71,7 +58,7 @@
         /// @brief Regex for syntax highlight.
         /// @since v15.03.26 - Added.
         private static readonly Regex LineExpressionRegex = new Regex(
-            @"\n", 
+            @"\n",
             RegexOptions.Compiled);
         /// @brief Regex for parse token in lines for syntax highlight.
         /// @version 15.03.26 - Added.
@@ -172,28 +159,6 @@
             changeDetectEnabled = true;
             CodeChanged = false;
             SeparatedFileExist = false;
-<<<<<<< HEAD
-=======
-
-            // setting default font
-            defaultFont = new Font(FontFamily.GenericMonospace, 10, FontStyle.Regular);
-            fontBold = new Font(defaultFont, FontStyle.Bold);
-
-            codeEditorView.Font = defaultFont;
-            if (codeEditorView.Font == null)
-                codeEditorView.Font = this.Font;
-
-            // setting tab width
-            int charWidth = (int)Properties.Settings.Default.TabSize;
-            List<int> tabs = new List<int>();
-            for (int i = 1; i <= 32; i++)
-            {
-                tabs.Add(TextRenderer.MeasureText(
-                    new string(' ', i * charWidth), defaultFont).Width);
-            }
-            codeEditorView.SelectionTabs = tabs.ToArray();
-
->>>>>>> fceddc3b
             //Setup error grid
             errorListView.FullRowSelect = true;
             errorListView.GridLines = true;
@@ -207,7 +172,6 @@
             progressHighlight.Visible = false;
         }
 
-<<<<<<< HEAD
         /// @brief Update tab size, considering default tabsize.
         /// @param reloadText To reload text after.
         public void UpdateTabs(bool reloadText)
@@ -225,9 +189,6 @@
             codeEditorView.SelectionTabs = tabs;
             if (reloadText & codeEditorView.Text.Length > 0)
                 checkpoint.RestorePosition();
-=======
-            progressHighlight.Visible = false;
->>>>>>> fceddc3b
         }
 
         /// @brief Shows or hide the error grid.
@@ -257,7 +218,6 @@
         /// added encoding and DTD sections.
         public bool OpenFile(string FileName, bool displayErrors)
         {
-<<<<<<< HEAD
             XmlReaderSettings settings = new XmlReaderSettings
             {
                 IgnoreComments = true,
@@ -266,14 +226,6 @@
                 DtdProcessing = DtdProcessing.Parse,
                 ValidationType = ValidationType.DTD
             };
-=======
-            XmlReaderSettings settings = new XmlReaderSettings();
-            settings.IgnoreComments = true;
-            settings.IgnoreProcessingInstructions = true;
-            settings.IgnoreWhitespace = true;
-            settings.DtdProcessing = DtdProcessing.Parse;
-            settings.ValidationType = ValidationType.DTD;
->>>>>>> fceddc3b
             settings.ValidationEventHandler += 
                 new ValidationEventHandler(DTDValidationErrHandler);
             XmlReader tr = XmlReader.Create(FileName, settings);
@@ -397,7 +349,7 @@
             xmlDoc.AppendChild(declaration);
             //DTD section
             string internalDTD = File.ReadAllText(@"Resources\Plugin.dtd");
-            XmlDocumentType doctype = xmlDoc.CreateDocumentType("plugin", null, null, 
+            XmlDocumentType doctype = xmlDoc.CreateDocumentType("plugin", null, null,
                 internalDTD);
             xmlDoc.AppendChild(doctype);
             //plugin section
@@ -469,12 +421,7 @@
             }
             else
             {
-<<<<<<< HEAD
                 if (DetectClassName(codeEditorView.Text, out string className))
-=======
-                string className = null;
-                if (DetectClassName(codeEditorView.Text, out className))
->>>>>>> fceddc3b
                 {
                     int i = 0;
                     //show the name found in the screen field
@@ -487,15 +434,9 @@
                     try
                     {
                         PluginBase plugin = ModuleCompiler.LoadModule(
-<<<<<<< HEAD
                             codeEditorView.Text,
                             className,
                             refs,
-=======
-                            codeEditorView.Text, 
-                            className, 
-                            refs, 
->>>>>>> fceddc3b
                             null);
                         if (plugin != null)
                         {
@@ -567,9 +508,9 @@
                     dialog.InitialDirectory = Path.GetDirectoryName(LastPlugin);
                 else
                     if (!String.IsNullOrEmpty(Properties.Settings.Default.LastPlugin))
-                        //retrieve from global last plugin
-                        dialog.InitialDirectory = 
-                            Path.GetDirectoryName(Properties.Settings.Default.LastPlugin);   
+                    //retrieve from global last plugin
+                    dialog.InitialDirectory =
+                        Path.GetDirectoryName(Properties.Settings.Default.LastPlugin);
 
                 if (dialog.ShowDialog(this) == DialogResult.OK)
                 {
@@ -620,18 +561,13 @@
             };
             if (!string.IsNullOrEmpty(LastPlugin))
                 //retrieve from last plugin edited
-                dialog.InitialDirectory = Path.GetDirectoryName(LastPlugin);   
+                dialog.InitialDirectory = Path.GetDirectoryName(LastPlugin);
             else
                 if (!String.IsNullOrEmpty(Properties.Settings.Default.LastPlugin))
-                    //retrieve from global last plugin
-                    dialog.InitialDirectory = 
-<<<<<<< HEAD
-                        Path.GetDirectoryName(Properties.Settings.Default.LastPlugin);
+                //retrieve from global last plugin
+                dialog.InitialDirectory =
+                    Path.GetDirectoryName(Properties.Settings.Default.LastPlugin);
             //propose the detected class name
-=======
-                        Path.GetDirectoryName(Properties.Settings.Default.LastPlugin);
-            //propose the detected class name
->>>>>>> fceddc3b
             dialog.FileName = instanceName.Text;
 
             if (dialog.ShowDialog(this) == DialogResult.OK)
@@ -697,11 +633,7 @@
             return;
         }
 
-<<<<<<< HEAD
         /// @brief Check syntax on the C# source code.
-=======
-        /// @brief Check syntax on the C# source code
->>>>>>> fceddc3b
         /// @param sender Object who called this on event.
         /// @param e `EventArgs` class with a list of argument to the event call.
         /// @since V14.07.03 - Added.
@@ -735,7 +667,7 @@
             codeEditorView.Enabled = true;
             changeDetectEnabled = true; //restore change detection
         }
-        
+
         /// @brief Auxiliary method to check syntax.
         /// Examines line by line, parsing reserved C# words.
         /// @param line Text line from the source code.
@@ -760,7 +692,7 @@
                     //parse the rest of the line (if any)
                     commentMultiline = false;
                     //is there more text after the comment?
-                    if (line.Length > index)    
+                    if (line.Length > index)
                         ParseLine(line.Substring(index), ref commentMultiline);
                     else  //no more text, so ...
                         codeEditorView.SelectedText = "\n"; //..finalize the line
@@ -787,7 +719,7 @@
                         index = line.IndexOf("/*");
                         int indexEnd = line.IndexOf("*/");
                         //end comment found in the rest of the line?
-                        if ((indexEnd != -1) && (indexEnd > index)) 
+                        if ((indexEnd != -1) && (indexEnd > index))
                         {
                             //extract the comment text
                             string comment = line.Substring(index, (indexEnd += 2) - index);
@@ -805,12 +737,12 @@
                         else  //as there is no end comment in the line..
                         {
                             //..entering comment multi line mode
-                            commentMultiline = true; 
+                            commentMultiline = true;
                             string comment = line.Substring(index, line.Length - index);
                             codeEditorView.SelectionColor = Color.Green;
                             codeEditorView.SelectionFont = defaultFont;
                             codeEditorView.SelectedText = comment;
-                            break;  
+                            break;
                         }
                     }
 
@@ -902,7 +834,7 @@
         {
             //dialog to not lost changes
             DialogResult confirm = MessageBox.Show(
-                "Are you sure to close plugin \"" + fileName + 
+                "Are you sure to close plugin \"" + fileName +
                 "\" without saving?\nYour changes will lost.",
                 "Save.",
                 MessageBoxButtons.OKCancel,
