Read more in forum threads:
* [Improved GEAR Emulator](http://forums.parallax.com/discussion/156347/improved-gear-emulator)
* [More GEAR - Improved Emulation of the Propeller](https://forums.parallax.com/discussion/100380/more-gear-improved-emulation-of-the-propeller)
* [GEAR: Propeller Debugging Environment](https://forums.parallax.com/discussion/91084/gear-propeller-debugging-environment)

<<<<<<< HEAD
## V.20.09.01

* New time units dedicated ComboBox and ToolStripComboBox. They are used in the new field "elapsed time" in Hub and Logic views (Time Frame and Tick Mark Grid fields). Their values are remembereded as program properties.
* Added tooltips to explain enhancements in Hub and Logic views.
* Added time units & number formats in hub view. You can cycle between None, System default and Parallax (separator "_"), using the mouse button.
* Added program properties editor form.
* Enhanced plugin system to v1.0, with better XML format, and the possibility to write code to a separate .cs file
* Migrated to .Net Framework 4.7.2, supporting version 7.3 of c# language.
* A lot of documentation improvements and error corrections, using better tools of VisualStudio 2019.
=======
## Version 20.08.01

* Updated version to 20.08.01 in files and documentation, syncronizing some code changes with UI-Improvements branch.
* Updated changelog.md with corrected links to propeller forums and version changes.
* Added comment headers to some files without it, and some documentation improvements.

## Commit 5474027 - Enhanced plugin system and editor.

* Enhanced plugin format in XML files, also accepting old format. A plugin can have the c# code in a separate file (*.cs), to enable debugging into visual studio. Added validation of xml format.
* Added tab size of plugin editor to program properties.
* Enhanced comments on plugin template for new plugins, and also in shipped plugins.
>>>>>>> fceddc3b

## Commit 70e132c - Merge pull request #19 from davispuh/Remember-Dirs

* Remember last directories binary files and plugins loaded or edited.

## Commit 970064d - Merge pull request #18 from Memotech-Bill/master

* Corrected timing of Video Generator Frame Reload.
* Added the ability to set breaks on video frame reloads, either all or just those that do not coinside with a WAIT_VID.
* Fixed refresh when switching between tabs.

## Commit decdc0d - Remember last directories binary files and plugins loaded or edited.

* The last directories of binary and plugins loaded are remembered on main windows and plugin editor.
* Better documentation of PluginTemplate and PluginBase.
* A lot of documentation improvements and error corrections.

## Commit 961cddc - Merge pull request #16 from mbaeten/master

* Fixed Z-flag behavior of instructions SUMC and SUMN

## Commit 74c355d - Bug correction on Logic View creation

* Corrected bug on Logic View: on creation of logic view form, the last grid settings was not updated on form creation.

## Commit b41c66a - Plugin 1.0 Changes 3

* Overhead eliminated on run emulator step (calling to a default setting every time).
* Some DOXYGEN documentation on Emulator.cs

## Commit 7eb43c6 - Plugin 1.0 Changes 2

* Correction on some missing Z & C flags on NativeCogs.cs.
* A lot of DOXYGEN documentation on *.cs.
* Ordering on Using libraries on *.cs.
* Some corrections on mispellings.

## Commit 8d43068 - Plugin 1.0 Changes 1

* Improved syntax highlighting in Plugin Editor: faster processing of text, with progress bar for user feedback.
* Auto detected class name on the code, to prevent possible inconsistences on the plugin instance name of the XML with the class name on the code.
* Error grid more intelligent: shown only on errors, with more space on the grid.
* References List improved: Added name to it, improved tool tips to Add & Remove buttons.
* Some DOXYGEN documentation fixed.

## Commit d2a38e8 - Merge Correction 3

* Corrected spellings errors.

## Commit 789b325 - Merge Correction 2

* EmulationCore\PropellerCPU.cs - for PropellerCPU class changed ancestor to Propeller.DirectMemory and consequences, spelling errors. Now it compiles well.
* EmulationCore\Cog.cs - changed references of CogSpecialAddress to Assembly.RegisterAddress, and references of CogConditionCodes to Assembly.ConditionCodes, using the definitions of Propeller\AssemblyRegisters.cs & Propeller\Conditions.cs. Also deleted obsolete definitions of enum CogSpecialAddress and CogConditionCodes. Corrected spelling errors.
* Propeller\AssemblyRegisters.cs - Added comments from old code in EmulationCore\Cogs.cs, principally by adding the correction for PAR register (allowing writes) in PASM.
* GUI\SpinView.cs - Changed invocations of methods Propeller.ReadYYY() & Propeller.WriteYYY() to Propeller.DirectReadYYY() & Propeller.DirectWriteYYY(), following the changes in Propeller\MemoryManager.cs.

## Commit 2eb7f4e - Merge Correction 1

* EmulationCore\Cog.cs - Corrected some changes (#include Gear.Propeller header, memory writes & reads invocations with DirectXXYYY methods, spelling errors). Temporary correction:  commented code to memory access. TODO: clear compile errors on dependencies,
* EmulationCore\PropellerCPU.cs - Corrected memory writes & reads invocations with DirectXXYYY methods.
* EmulationCore\InterpretedCog.cs -> validated corrections in commit 230d27d
* EmulationCore\NativeCog.cs -> validated corrections in commit 230d27d

## Commit 30ca271 - Merge pull request #2 from gatuno1/Rel_Candidate2015_03

* Version 2015.03.26

## Commit bd306e9 - Final commit to Rel.Cand2015_03

* Fix the date to 15.03.26

## Commit 2d703bf - Version corrected to Rel.Cand.15_03

* Corrected version & date in About dialog and Assembly version.

## Commit 3451731 - Version reference corrected to Rel.Cand.15_03

* Correction on all version references to points to V15.03.31.
* Some spellings corrected in coments.

## Commit ca1a8cc - Bug corrections of LastPlugin application setting

* Bug Correction on first plugin loading on a fresh instalation of GEAR, related to LastPlugin application setting.
* Corrected a bug in references list: it was possible to add a blank line to the list.

## Version 15.03.26

* Corrections on all the effects for PASM hub operations (zero, carry and return): CLKSET. COGID, COGINIT, COGSTOP, LOCKNEW, LOCKRET, LOCKSET, LOCKCLR. There was some missing values for carry & zero flags.

* Algorithm optimization for PropellerCPU.PinChanged() to determinate the pin state faster for DIR and OUT.

* Corrected reset events invocations, affecting pins & lock state, and logic view. Now all of them are reset effectively.

* Improvements on LogicView, to show more helpful messages on errors, labels on buttons and text boxes.

* In Plugin Editor now you can start with a default plugin template (new default) or empty window (old default style). The program recovers it from "Resource\PluginTemplate.cs.

* Updated PluginBase class structure, so all the old plugins have to be updated:
    -Constructor invocation must call Base constructor.
    -Extra parameter on OnClock() method for current clock number in tick clocks.
    -Method PresentChip() with no param, beacuse Chip reference now is included in plugin base class definition.
    -New method OnClose() is called for every plugin before closing the emulator (to perform cleanup).

* Added program settings to remember them between sessions (stored in "Gear.exe.config" file in this version): 
    -TimeFrame and TickMarkGrid on logic view.
    -LastBinary & LastPlugin on Emulator, GearDesktop & PluginEditor.
    -UpdateEachSteps to enable changes on the screen refresh rate.
    -Added "UseNoTemplate" program setting to enable load plugin editor empty (old default style).

* Changed names and tooltips on buttons "open plugin", "load plugin", "open binary" on GearDesktop & Emulator.

* Memory leaks prevention: Corrections for Disposable members in CogView, LogicView, MemoryView & PluginEditor.

* Improved general documentation of source code, including specific pages for sequence of callings for PropellerCPU.Step() and loading a plugin in memory after compilation.


## Version 14.07.03

* Faster emulation.
    - In my own testing, GEAR runs now about 30% or 35% faster than Gear V09_10_26, maybe because the executable now use MS .NET framework 4.0 instead of 2.0. The drawback is the need to download the framework, but in windows 7 or 8, probably it is installed already.
    - Also, updated the project files to MS Visual C# 2010 Express (the old proyect was in MS Visual C# 2005). I use that because it was the only I could find.

* Show Cog RAM Special Purpose Registers values.
    - Now the values of special registers in cog memory (between $1F0 - PAR and $1FF - VSCL) are displayed correctly in memory or PASM view.

* Logic modes in counters.
    - Logic modes (CTRMODE between %10000 and %11111) didn't work well in past versions of Gear.

* Correction to enable PAR register changes.
    - As there was some reports of prop forum users that GEAR was of not capable to change the PAR cog register (forum thread ["PASM simulator / debugger?"](http://forums.parallax.com/showthread.php/115909-PASM-simulator-debugger)) then I enabled it. They claims that some parallax video drivers in PASM changes the PAR register, and GEAR didn't emulate that. The Propeller Manual V1.2 specify that is a read-only register, but if parallax did that drivers that really run on the real one...

* Fixes in Logic View.
    - When you reload a binary or reset it, and you had run it before using pins, the logic view show a mix between new and old samples.
    - If you are using windows in other languages than english, -with other number formats-, the preset values for time frame and tick mark (with "." decimal separator) will not work if you press the update button.

* Flickering correction on cog view over PASM lines.
    - When you were on cog view (PASM code), the tool tip text sometimes flickers.

* Tooltips over pins and locks in hub view.
    - Added tooltips on hub view on pins and locks views (IN*, DIR*, Floating, Lock Free, Locks), to identify easily which pin or lock is.

* Plugin editor enhancements.
    - Experimental C# sintax highlighting of code. Now the name of the file is displayed on the title of the window. Added tooltips to be more self explaining. 


## Version 09.10.26 26 October 2009

* Many thanks to Bob Anderson for identifying bugs in and subsequently testing improvements to the emulation of SUBS, SUBSX, CMPSX and REV.


## Version 09.06.05 (140) 5 June 2009

* Many thanks to Ben Levitt for improving the behaviour of GEAR. (Reload Binary, Open to PlugIn, Close PlugIn)
* Improvements in SerialIO plugin (Ben Levitt).


## Version 09.05.12 (50) 11 May 2009

* Fixed memory references of the form `LONG[ &MyVar ][ 2 ]`, this case was being emulated as `LONG[ 2 ][ &MyVar ]`.
* Included SerialIO plugin (with thanks to Ben Levitt) in the distribution.


## Version 08.10.16 (151) 16 October 2008

* An extra function has been added which allows hot keys to be disabled for a plugin.
Simply add the following function to your plugin:
`public override Boolean AllowHotKeys { get { return false; } }`


## Version 08.04.29 (159) 29 April 2008
* The lastest stimulus.zip is now included in V08_04_29.zip.
* 'R' and 'S' keys can now be used to run, stop and step the currently active cog.
* Floating the cursor over an assembly cog page shows the values stored at the source and destination registers for the instruction line that's under the mouse. The values are shown as both hex and decimal.

### On 23 January 2008

* Updated stimulus.zip. Still works with V08_01_18 of GEAR.
* The stimulus plug-in page has a context menu which allows a new stimulus file to be loaded and the current one to be saved.
* Editing of the stimulus file is allowed - previously it was read-only.
* As part of the stimulus file, it is now possible to include the words reset and stop.

reset - simulates a reset of the processor.
stop - causes a breakpoint - click Run to go to the next stop / breakpoint

### On 21 January 2008

* Added stimulus.zip which updates stimulus.xml and the example stimulus file. It is now possible to do clock and pwm generation.


## Version 08_01_18 (140)

* Pin toggling by means of a stimulus file.


## Version 08.01.13 (86)

* Better disassembly of PASM
* Some fixes in assembly language emulation
* An alternative / short instruction set for the spin bytecodes (the original is still available)
* The ability to display numbers as hex or decimal
* The ability to add a single breakpoint (just click on a line of code).
* Improved simulation of the timing from the output pinsV08_01_13 (86)
* Better disassembly of PASM
* Some fixes in assembly language emulation
* An alternative / short instruction set for the spin bytecodes (the original is still available)
* The ability to display numbers as hex or decimal
* The ability to add a single breakpoint (just click on a line of code).
* Improved simulation of the timing from the output pins


## Version 1.11.0.0

* Miscellaneous bug fixes
* Television plugin


## Version 1.10.0.0

* Fixed HUBOP instruction (source and destination fields were switched)
* Fixed PAR, now it's the 14 bit value passed, not the data stored at that address
* Fixed jitter in the analog view


## Version 1.9.0.0

* Fixed carry in addition \ subtraction operations (most of them at least)
* Changed the VGA plug-in to be sensitive on sync edges.
* First official open source release.


## Version 1.8.0.0

* Fixed MIN/MAX/MINS/MAXS instructions
* Improved and Consolidated PLL code
* General cleanups
* Fixed broadcast video emulation


## Version 1.7.0.0

* Now you can add pin ranges in the text box (12..14 is the equilivent to 12,13,14)
* Reduced stack usage for interpreted cogs
* Fixed COGINIT/COGNEW for interpreted calls
* Fixed nested function calls
* Added broadcast emulation (possibly incorrect)
* Changed the way PLLs work, allows for multiple aural hooks (since they are used now)


## Version 1.6.0.0

* Implemented proper interpreted random output (thanks Paul and chip!)
* Added analog channels to the logic view
* Reduced inital pins in logic view to 32 (0 - 31) since those are the only ones anyone should be using anyway
* Double clicking a channel in the logic view deletes it now
* Added the ability to add digital channels (incase you deleted it)
* Fixed CMPSUB, frequencys are properly calculated in TV based applications
* Increased the number of samples allowed in the logic view from 256 to 1024
* Added a good ammount of initial condition checking to the GUI (although there is something wrong if the events occur before the emulator is presented to a plugin)
* Other little fixes here and there.


## Version (1.5.0.0)

* Proper handling of condition field on native instructions
* VSCL is now buffered between WAITVID frames (VCFG is not)
* Changed behavior of Forward and Reverse random (negitive feedback LSFR, rather than rotating buffer with XOR)
* Timing fixed on instructions
* Fixed parity and other various instruction flag issues
* A cog stops rather than reboots the chip if the interpreter returns from it's starting function (stack underflow)
* Increased the size of the virtual VGA monitor plug-in (Bitmap 512x384 VGA runs at 1024x768 with pixel / line doubling)
* Included a PinNoise plugin, which plays with some pins.
* PLLs dejitter is now more accurate (uses sub-system clock accuracy)


## Version 1.4.0.0

* Fixed a HUGE problem involving inplace effected memory (interpreted)
* x /= y was being processed as x := y / x (Which is bad).. Order of operations is now appropriate
* Changed the name of BusModule to PluginBase (makes more sense to me)
* Sped up the interpreted core a little bit (doesn't use the stack for internal temporary variables)
* Cleaned up the source significantly
* Fixed a minor bug in the composite video generator phase shifting code (s-video)
* Numerous bug fixes scattered about the native and interpreted cores


## Version 1.3.0.0

* Support for Frequency Generator modes 1-3 (PLL), and VGA video generators.
* New SPIN memory viewer, but it's incomplete
<|MERGE_RESOLUTION|>--- conflicted
+++ resolved
@@ -3,7 +3,6 @@
 * [More GEAR - Improved Emulation of the Propeller](https://forums.parallax.com/discussion/100380/more-gear-improved-emulation-of-the-propeller)
 * [GEAR: Propeller Debugging Environment](https://forums.parallax.com/discussion/91084/gear-propeller-debugging-environment)
 
-<<<<<<< HEAD
 ## V.20.09.01
 
 * New time units dedicated ComboBox and ToolStripComboBox. They are used in the new field "elapsed time" in Hub and Logic views (Time Frame and Tick Mark Grid fields). Their values are remembereded as program properties.
@@ -13,7 +12,7 @@
 * Enhanced plugin system to v1.0, with better XML format, and the possibility to write code to a separate .cs file
 * Migrated to .Net Framework 4.7.2, supporting version 7.3 of c# language.
 * A lot of documentation improvements and error corrections, using better tools of VisualStudio 2019.
-=======
+
 ## Version 20.08.01
 
 * Updated version to 20.08.01 in files and documentation, syncronizing some code changes with UI-Improvements branch.
@@ -25,7 +24,6 @@
 * Enhanced plugin format in XML files, also accepting old format. A plugin can have the c# code in a separate file (*.cs), to enable debugging into visual studio. Added validation of xml format.
 * Added tab size of plugin editor to program properties.
 * Enhanced comments on plugin template for new plugins, and also in shipped plugins.
->>>>>>> fceddc3b
 
 ## Commit 70e132c - Merge pull request #19 from davispuh/Remember-Dirs
 
