--- conflicted
+++ resolved
@@ -1,4 +1,3 @@
-<<<<<<< HEAD
 ﻿<?xml version="1.0" encoding="UTF-8"?>
 <!DOCTYPE plugin[<!ELEMENT plugin (instance, reference*, code)>
 <!ATTLIST plugin version CDATA "1.0">
@@ -10,19 +9,6 @@
 <!ATTLIST code codeFileName CDATA #IMPLIED>]>
 <plugin version="1.0">
   <instance class="SerialIO" />
-=======
-﻿<?xml version="1.0" encoding="UTF-8"?>
-<!DOCTYPE plugin[<!ELEMENT plugin (instance, reference*, code)>
-<!ATTLIST plugin version CDATA "1.0">
-<!ELEMENT instance EMPTY>
-<!ATTLIST instance class CDATA #REQUIRED>
-<!ELEMENT reference EMPTY>
-<!ATTLIST reference name CDATA #REQUIRED>
-<!ELEMENT code (#PCDATA)>
-<!ATTLIST code codeFileName CDATA #IMPLIED>]>
-<plugin version="1.0">
-  <instance class="SerialIO" />
->>>>>>> fceddc3b
   <code><![CDATA[//
 // SerialIO v0.4
 //    A Plugin to the Gear PropellerCPU Simulator that allows connecting
@@ -476,9 +462,5 @@
 		this.bodyField.Focus();
 	}
 }
-<<<<<<< HEAD
 ]]></code>
-=======
-]]></code>
->>>>>>> fceddc3b
 </plugin>